# Tests for data conversion from PSS(R)E to PowerModels data structure

TESTLOG = getlogger(PowerModels)

function set_costs!(data::Dict)
    for (n, gen) in data["gen"]
        gen["cost"] = [0., 100., 0.]
        gen["ncost"] = 3
        gen["startup"] = 0.
        gen["shutdown"] = 0.
        gen["model"] = 2
    end

    for (n, dcline) in data["dcline"]
        dcline["cost"] = [0., 0., 0.]
        dcline["ncost"] = 3
        dcline["startup"] = 0.
        dcline["shutdown"] = 0.
        dcline["model"] = 2
    end
end

@testset "test PSS(R)E parser" begin
    @testset "4-bus frankenstein file" begin
        @testset "AC Model (parse_file)" begin
            data_pti = PowerModels.parse_file("../test/data/pti/frankenstein_00.raw")
            data_mp = PowerModels.parse_file("../test/data/matpower/frankenstein_00.m")

            set_costs!(data_mp)

            result_pti = PowerModels.run_opf(data_pti, PowerModels.ACPPowerModel, ipopt_solver)
            result_mp  = PowerModels.run_opf(data_mp, PowerModels.ACPPowerModel, ipopt_solver)

            @test result_pti["status"] == :LocalOptimal
            @test result_mp["status"]  == :LocalOptimal
            @test isapprox(result_mp["objective"], result_pti["objective"]; atol = 1e-5)
        end

        @testset "AC Model (parse_psse)" begin
            data_pti = PowerModels.parse_psse("../test/data/pti/frankenstein_00.raw")
            data_mp = PowerModels.parse_file("../test/data/matpower/frankenstein_00.m")

            set_costs!(data_mp)

            result_pti = PowerModels.run_opf(data_pti, PowerModels.ACPPowerModel, ipopt_solver)
            result_mp  = PowerModels.run_opf(data_mp, PowerModels.ACPPowerModel, ipopt_solver)

            @test result_pti["status"] == :LocalOptimal
            @test result_mp["status"]  == :LocalOptimal
            @test isapprox(result_mp["objective"], result_pti["objective"]; atol = 1e-5)
        end

        @testset "AC Model (parse_psse; iostream)" begin
            filename = "../test/data/pti/frankenstein_00.raw"
            open(filename) do f
                data_pti = PowerModels.parse_psse(f)
                data_mp = PowerModels.parse_file("../test/data/matpower/frankenstein_00.m")

                set_costs!(data_mp)

                result_pti = PowerModels.run_opf(data_pti, PowerModels.ACPPowerModel, ipopt_solver)
                result_mp  = PowerModels.run_opf(data_mp, PowerModels.ACPPowerModel, ipopt_solver)

                @test result_pti["status"] == :LocalOptimal
                @test result_mp["status"]  == :LocalOptimal
                @test isapprox(result_mp["objective"], result_pti["objective"]; atol = 1e-5)
            end
        end

        @testset "with two-winding transformer unit conversions" begin
            data_pti = PowerModels.parse_file("../test/data/pti/frankenstein_00_2.raw")

            for (k, v) in data_pti["branch"]
                if v["transformer"]
                    @test isapprox(v["br_r"], 0.; atol=1e-2)
                    @test isapprox(v["br_x"], 0.179; atol=1e-2)
                    @test isapprox(v["tap"], 1.019; atol=1e-2)
                    @test isapprox(v["shift"], 0.; atol=1e-2)
                    @test isapprox(v["rate_a"], 0.84; atol=1e-2)
                    @test isapprox(v["rate_b"], 0.84; atol=1e-2)
                    @test isapprox(v["rate_c"], 0.84; atol=1e-2)
                end
            end

            result_opf = PowerModels.run_opf(data_pti, PowerModels.ACPPowerModel, ipopt_solver)

            @test result_opf["status"] == :LocalOptimal
            @test isapprox(result_opf["objective"], 29.4043; atol=1e-4)

            result_pf = PowerModels.run_pf(data_pti, PowerModels.ACPPowerModel, ipopt_solver)

            for (bus, vm, va) in zip(["1002", "1005", "1008", "1009"],
                                     [1.0032721, 1.0199983, 1.0203627, 1.03],
                                     [2.946182, 0.129922, -0.002062, 0.])
                @test isapprox(result_pf["solution"]["bus"][bus]["vm"], vm; atol=1e-1)
                @test isapprox(result_pf["solution"]["bus"][bus]["va"], deg2rad(va); atol=1e-2)
            end
        end
    end

    @testset "3-bus case file" begin
        @testset "AC Model" begin
            data_pti = PowerModels.parse_file("../test/data/pti/case3.raw")
            data_mp = PowerModels.parse_file("../test/data/matpower/case3.m")

            set_costs!(data_mp)

            result_pti = PowerModels.run_opf(data_pti, PowerModels.ACPPowerModel, ipopt_solver)
            result_mp  = PowerModels.run_opf(data_mp, PowerModels.ACPPowerModel, ipopt_solver)

            @test result_pti["status"] == :LocalOptimal
            @test result_mp["status"]  == :LocalOptimal

            # TODO: Needs approximation of DCLINES
            @test isapprox(result_pti["objective"], result_mp["objective"]; atol=10)
        end
    end

    @testset "5-bus case file" begin
        @testset "AC Model" begin
            data_pti = PowerModels.parse_file("../test/data/pti/case5.raw")
            data_mp = PowerModels.parse_file("../test/data/matpower/case5.m")

            set_costs!(data_mp)

            result_pti = PowerModels.run_opf(data_pti, PowerModels.ACPPowerModel, ipopt_solver)
            result_mp  = PowerModels.run_opf(data_mp, PowerModels.ACPPowerModel, ipopt_solver)

            @test result_pti["status"] == :LocalOptimal
            @test result_mp["status"]  == :LocalOptimal

            @test isapprox(result_pti["objective"], result_mp["objective"]; atol=1e-5)
        end
    end

    @testset "7-bus topology case file" begin
        @testset "AC Model" begin
            data_pti = PowerModels.parse_file("../test/data/pti/case7_tplgy.raw")
            data_mp  = PowerModels.parse_file("../test/data/matpower/case7_tplgy.m")

            PowerModels.propagate_topology_status(data_pti)
            PowerModels.propagate_topology_status(data_mp)

            set_costs!(data_mp)

            result_pti = PowerModels.run_opf(data_pti, PowerModels.ACPPowerModel, ipopt_solver)
            result_mp  = PowerModels.run_opf(data_mp, PowerModels.ACPPowerModel, ipopt_solver)

            @test result_pti["status"] == :LocalOptimal
            @test result_mp["status"]  == :LocalOptimal

            # TODO: Needs approximation of DCLINES
            @test isapprox(result_mp["objective"], result_pti["objective"]; atol=20)
        end
    end

    @testset "14-bus case file" begin
        @testset "AC Model" begin
            data_pti = PowerModels.parse_file("../test/data/pti/case14.raw")
            data_mp = PowerModels.parse_file("../test/data/matpower/case14.m")

            set_costs!(data_mp)

            result_pti = PowerModels.run_opf(data_pti, PowerModels.ACPPowerModel, ipopt_solver)
            result_mp  = PowerModels.run_opf(data_mp, PowerModels.ACPPowerModel, ipopt_solver)

            @test result_pti["status"] == :LocalOptimal
            @test result_mp["status"]  == :LocalOptimal

            @test isapprox(result_pti["objective"], result_mp["objective"]; atol=1e-2)
        end
    end

    @testset "24-bus case file" begin
        @testset "AC Model" begin
            data_pti = PowerModels.parse_file("../test/data/pti/case24.raw")
            data_mp = PowerModels.parse_file("../test/data/matpower/case24.m")

            set_costs!(data_mp)

            result_pti = PowerModels.run_opf(data_pti, PowerModels.ACPPowerModel, ipopt_solver)
            result_mp  = PowerModels.run_opf(data_mp, PowerModels.ACPPowerModel, ipopt_solver)

            @test result_pti["status"] == :LocalOptimal
            @test result_mp["status"]  == :LocalOptimal

            # NOTE: ANGMIN and ANGMAX do not exist in PSS(R)E Spec, accounting for the objective differences
            @test isapprox(result_pti["objective"], result_mp["objective"]; atol=0.6914)
        end
    end

    @testset "30-bus case file" begin
        @testset "AC Model" begin
            data_pti = PowerModels.parse_file("../test/data/pti/case30.raw")
            data_mp = PowerModels.parse_file("../test/data/matpower/case30.m")

            set_costs!(data_mp)

            result_pti = PowerModels.run_opf(data_pti, PowerModels.ACPPowerModel, ipopt_solver)
            result_mp  = PowerModels.run_opf(data_mp, PowerModels.ACPPowerModel, ipopt_solver)

            @test result_pti["status"] == :LocalOptimal
            @test result_mp["status"]  == :LocalOptimal

            @test isapprox(result_pti["objective"], result_mp["objective"]; atol=1e-5)
        end
    end

    @testset "exception handling" begin
        dummy_data = PowerModels.parse_file("../test/data/pti/frankenstein_70.raw")

        setlevel!(TESTLOG, "warn")

        @test_warn(TESTLOG, "Could not find bus 1, returning 0 for field vm",
                   PowerModels.get_bus_value(1, "vm", dummy_data))

        @test_warn(TESTLOG, "PTI v33.0.0 does not contain vmin and vmax values, defaults of 0.9 and 1.1, respectively, assumed.",
                   PowerModels.parse_file("../test/data/pti/parser_test_i.raw"))

        @test_warn(TESTLOG, "The following fields in BUS are missing: NVHI, NVLO, EVHI, EVLO",
                   PowerModels.parse_file("../test/data/pti/parser_test_i.raw"))

        setlevel!(TESTLOG, "error")
    end

    @testset "three-winding transformer" begin
        @testset "without unit conversion" begin
            data_pti = PowerModels.parse_file("../test/data/pti/three_winding_test.raw")

            for (branch, br_r, br_x, tap, shift, rate_a, rate_b, rate_c) in zip(["1", "2", "3"],
                                                                                [0.00225, 0.00225, -0.00155],
                                                                                [0.05, 0.15, 0.15],
                                                                                [1.1, 1.0, 1.0],
                                                                                [0.0, 0.0, 0.0],
                                                                                [2.0, 1.0, 1.0],
                                                                                [2.0, 1.0, 1.0],
                                                                                [4.0, 1.0, 1.0])
                @test isapprox(data_pti["branch"][branch]["br_r"], br_r; atol=1e-4)
                @test isapprox(data_pti["branch"][branch]["br_x"], br_x; atol=1e-4)
                @test isapprox(data_pti["branch"][branch]["tap"], tap; atol=1e-4)
                @test isapprox(data_pti["branch"][branch]["shift"], shift; atol=1e-4)
                @test isapprox(data_pti["branch"][branch]["rate_a"], rate_a; atol=1e-4)
                @test isapprox(data_pti["branch"][branch]["rate_b"], rate_b; atol=1e-4)
                @test isapprox(data_pti["branch"][branch]["rate_c"], rate_c; atol=1e-4)
            end

            @test length(data_pti["bus"]) == 4
            @test length(data_pti["branch"]) == 3

            result_opf = PowerModels.run_opf(data_pti, PowerModels.ACPPowerModel, ipopt_solver)

            @test result_opf["status"] == :LocalOptimal
            @test isapprox(result_opf["objective"], 9.99647; atol=1e-5)

            result_pf = PowerModels.run_pf(data_pti, PowerModels.ACPPowerModel, ipopt_solver)

            for (bus, vm, va) in zip(["1001", "1002", "1003", "11001"], [1.09, 1.0, 1.0, 0.997], [2.304, 0., 6.042244, 2.5901])
                @test isapprox(result_pf["solution"]["bus"][bus]["vm"], vm; atol=1e-1)
                @test isapprox(result_pf["solution"]["bus"][bus]["va"], deg2rad(va); atol=1e-2)
            end
        end

        @testset "with unit conversion" begin
            data_pti = PowerModels.parse_file("../test/data/pti/three_winding_test_2.raw")

            for (branch, br_r, br_x, tap, shift, rate_a, rate_b, rate_c) in zip(["1", "2", "3"],
                                                                                [0.0, 0.0, 0.0],
                                                                                [0.05, 0.15, 0.15],
                                                                                [1.1, 1.0, 1.0],
                                                                                [0.0, 0.0, 0.0],
                                                                                [2.0, 1.0, 1.0],
                                                                                [2.0, 1.0, 1.0],
                                                                                [4.0, 1.0, 1.0])
                @test isapprox(data_pti["branch"][branch]["br_r"], br_r; atol=1e-4)
                @test isapprox(data_pti["branch"][branch]["br_x"], br_x; atol=1e-4)
                @test isapprox(data_pti["branch"][branch]["tap"], tap; atol=1e-4)
                @test isapprox(data_pti["branch"][branch]["shift"], shift; atol=1e-4)
                @test isapprox(data_pti["branch"][branch]["rate_a"], rate_a; atol=1e-4)
                @test isapprox(data_pti["branch"][branch]["rate_b"], rate_b; atol=1e-4)
                @test isapprox(data_pti["branch"][branch]["rate_c"], rate_c; atol=1e-4)
            end


            result_opf = PowerModels.run_opf(data_pti, PowerModels.ACPPowerModel, ipopt_solver)

            @test result_opf["status"] == :LocalOptimal
            @test isapprox(result_opf["objective"], 10.0; atol=1e-5)

            result_pf = PowerModels.run_pf(data_pti, PowerModels.ACPPowerModel, ipopt_solver)

            for (bus, vm, va) in zip(["1001", "1002", "1003", "11001"], [1.09, 1.0, 1.0, 0.997], [2.304, 0., 6.042244, 2.5901])
                @test isapprox(result_pf["solution"]["bus"][bus]["vm"], vm; atol=1e-1)
                @test isapprox(result_pf["solution"]["bus"][bus]["va"], deg2rad(va); atol=1e-2)
            end

        end
    end

    @testset "transformer magnetizing admittance" begin
        @testset "two-winding transformer" begin
            data_pti = PowerModels.parse_file("../test/data/pti/two_winding_mag_test.raw")

            @test length(data_pti["branch"]) == 1

            @test isapprox(data_pti["branch"]["1"]["g_fr"], 5e-3; atol=1e-4)
            @test isapprox(data_pti["branch"]["1"]["b_fr"], 6.74e-3; atol=1e-4)

            result_opf = PowerModels.run_opf(data_pti, PowerModels.ACPPowerModel, ipopt_solver)

            @test result_opf["status"] == :LocalOptimal
            @test isapprox(result_opf["objective"], 701.637157; atol=1e-5)

            result_pf = PowerModels.run_pf(data_pti, PowerModels.ACPPowerModel, ipopt_solver)

            @test result_pf["status"] == :LocalOptimal
            @test result_pf["objective"] == 0.0

            for (bus, vm, va) in zip(["1", "2"], [1.0932940, 1.06414], [0.928781, 0.])
                @test isapprox(result_pf["solution"]["bus"][bus]["vm"], vm; atol=1e-1)
                @test isapprox(result_pf["solution"]["bus"][bus]["va"], deg2rad(va); atol=1e-2)
            end
        end

        @testset "three-winding transformer" begin
            data_pti = PowerModels.parse_file("../test/data/pti/three_winding_mag_test.raw")

            @test length(data_pti["branch"]) == 3

            @test isapprox(data_pti["branch"]["1"]["g_fr"], 5e-3; atol=1e-4)
            @test isapprox(data_pti["branch"]["1"]["b_fr"], 6.74e-3; atol=1e-4)

            result_opf = PowerModels.run_opf(data_pti, PowerModels.ACPPowerModel, ipopt_solver)

            @test result_opf["status"] == :LocalOptimal
            @test isapprox(result_opf["objective"], 10.4001; atol=1e-2)

            result_pf = PowerModels.run_pf(data_pti, PowerModels.ACPPowerModel, ipopt_solver)

            @test result_pf["status"] == :LocalOptimal
            @test result_pf["objective"] == 0.0

            for (bus, vm, va) in zip(["1001", "1002", "1003", "11001"], [1.0965262, 1.0, 0.9999540, 0.9978417], [2.234718, 0., 5.985760, 2.538179])
                @test isapprox(result_pf["solution"]["bus"][bus]["vm"], vm; atol=1e-1)
                @test isapprox(result_pf["solution"]["bus"][bus]["va"], deg2rad(va); atol=1e-2)
            end
        end
    end

    @testset "import all" begin
        @testset "30-bus case" begin
            data = PowerModels.parse_file("../test/data/pti/case30.raw"; import_all=true)

<<<<<<< HEAD
            @test length(data) == 20
=======
            #@test length(data) == 21
>>>>>>> 0d5a384e
            for (key, n) in zip(["bus", "load", "shunt", "gen", "branch"], [15, 14, 14, 45, 29])
                for item in values(data[key])
                    if key == "branch" && item["transformer"]
                        @test length(item) == 42
                    else
                        @test length(item) == n
                    end
                end
            end

            result = PowerModels.run_opf(data, PowerModels.ACPPowerModel, ipopt_solver)

            @test result["status"] == :LocalOptimal
            @test isapprox(result["objective"], 297.878089; atol=1e-4)
        end

        @testset "frankenstein 70" begin
            data = PowerModels.parse_file("../test/data/pti/frankenstein_70.raw"; import_all=true)

<<<<<<< HEAD
            @test length(data) == 23
=======
            #@test length(data) == 24
>>>>>>> 0d5a384e
            extras = ["zone", "facts control device", "owner", "area interchange", "impedance correction", "multi-terminal dc"]
            for k in extras
                @test k in keys(data)
            end
        end

        @testset "arrays in VSC-HVDC" begin
            data = PowerModels.parse_file("../test/data/pti/vsc-hvdc_test.raw"; import_all=true)

            @test length(data["dcline"]["1"]) == 36
            for item in data["dcline"]["1"]["converter buses"]
                for k in keys(item)
                    @test k == lowercase(k)
                end
            end
        end
    end

    @testset "dclines" begin
        @testset "two-terminal" begin
            data = PowerModels.parse_file("../test/data/pti/two-terminal-hvdc_test.raw")

            @test length(data["dcline"]) == 1
            @test length(data["dcline"]["1"]) == 26

            opf = PowerModels.run_opf(data, PowerModels.ACPPowerModel, ipopt_solver)
            @test opf["status"] == :LocalOptimal
            @test isapprox(opf["objective"], 10.5; atol=1e-3)

            pf = PowerModels.run_pf(data, PowerModels.ACPPowerModel, ipopt_solver)
            @test pf["status"] == :LocalOptimal
        end

        @testset "voltage source converter" begin
            data = PowerModels.parse_file("../test/data/pti/vsc-hvdc_test.raw")

            @test length(data["dcline"]) == 1
            @test length(data["dcline"]["1"]) == 26

            opf = PowerModels.run_opf(data, PowerModels.ACPPowerModel, ipopt_solver)
            @test opf["status"] == :LocalOptimal
            @test isapprox(opf["objective"], 21.8842; atol=1e-3)

            pf = PowerModels.run_pf(data, PowerModels.ACPPowerModel, ipopt_solver)
            @test pf["status"] == :LocalOptimal
        end
    end

    @testset "source_id" begin
        data = PowerModels.parse_file("../test/data/pti/frankenstein_70.raw")

        for key in ["bus", "load", "shunt", "gen", "branch"]
            for v in values(data[key])
                @test "source_id" in keys(v)
                @test isa(v["source_id"], Array)
            end
        end
    end
end<|MERGE_RESOLUTION|>--- conflicted
+++ resolved
@@ -350,11 +350,6 @@
         @testset "30-bus case" begin
             data = PowerModels.parse_file("../test/data/pti/case30.raw"; import_all=true)
 
-<<<<<<< HEAD
-            @test length(data) == 20
-=======
-            #@test length(data) == 21
->>>>>>> 0d5a384e
             for (key, n) in zip(["bus", "load", "shunt", "gen", "branch"], [15, 14, 14, 45, 29])
                 for item in values(data[key])
                     if key == "branch" && item["transformer"]
@@ -374,11 +369,6 @@
         @testset "frankenstein 70" begin
             data = PowerModels.parse_file("../test/data/pti/frankenstein_70.raw"; import_all=true)
 
-<<<<<<< HEAD
-            @test length(data) == 23
-=======
-            #@test length(data) == 24
->>>>>>> 0d5a384e
             extras = ["zone", "facts control device", "owner", "area interchange", "impedance correction", "multi-terminal dc"]
             for k in extras
                 @test k in keys(data)
