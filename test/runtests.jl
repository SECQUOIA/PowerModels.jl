using PowerModels

if VERSION >= v"0.5.0-dev+7720"
    using Base.Test
else
    using BaseTestNext
    const Test = BaseTestNext
end

include("solvers.jl")

include("output.jl")

include("matpower.jl")


# used by OTS and Loadshed TS models
function check_br_status(sol)
    for (idx,val) in sol["branch"]
        @test val["br_status"] == 0.0 || val["br_status"] == 1.0
    end
end


include("pf.jl")

include("opf.jl")

include("ots.jl")

include("misc.jl")

<<<<<<< HEAD

include("loadshed.jl")

FactCheck.exitstatus()
=======
# TODO see if something simialr is needed in Base Test
#FactCheck.exitstatus()
>>>>>>> 157120f6
<|MERGE_RESOLUTION|>--- conflicted
+++ resolved
@@ -30,12 +30,7 @@
 
 include("misc.jl")
 
-<<<<<<< HEAD
-
 include("loadshed.jl")
 
-FactCheck.exitstatus()
-=======
 # TODO see if something simialr is needed in Base Test
-#FactCheck.exitstatus()
->>>>>>> 157120f6
+#FactCheck.exitstatus()