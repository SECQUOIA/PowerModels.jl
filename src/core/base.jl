# stuff that is universal to all power models

"root of the power formulation type hierarchy"
abstract type AbstractPowerFormulation end

"""
```
type GenericPowerModel{T<:AbstractPowerFormulation}
    model::JuMP.Model
    data::Dict{String,<:Any}
    setting::Dict{String,<:Any}
    solution::Dict{String,<:Any}
    ref::Dict{Symbol,<:Any} # reference data
    var::Dict{Symbol,<:Any} # JuMP variables
    con::Dict{Symbol,<:Any} # JuMP constraint references
    cnw::Int              # current network index value
    ccnd::Int             # current conductor index value
    ext::Dict{Symbol,<:Any} # user extentions
end
```
where

* `data` is the original data, usually from reading in a `.json` or `.m` (patpower) file,
* `setting` usually looks something like `Dict("output" => Dict("branch_flows" => true))`, and
* `ref` is a place to store commonly used pre-computed data from of the data dictionary,
    primarily for converting data-types, filtering out deactivated components, and storing
    system-wide values that need to be computed globally. See `build_ref(data)` for further details.

Methods on `GenericPowerModel` for defining variables and adding constraints should

* work with the `ref` dict, rather than the original `data` dict,
* add them to `model::JuMP.Model`, and
* follow the conventions for variable and constraint names.
"""
mutable struct GenericPowerModel{T<:AbstractPowerFormulation}
    model::JuMP.Model

    data::Dict{String,<:Any}
    setting::Dict{String,<:Any}
    solution::Dict{String,<:Any}

    ref::Dict{Symbol,<:Any}
    var::Dict{Symbol,<:Any}
    con::Dict{Symbol,<:Any}
    cnw::Int
    ccnd::Int

    # Extension dictionary
    # Extensions should define a type to hold information particular to
    # their functionality, and store an instance of the type in this
    # dictionary keyed on an extension-specific symbol
    ext::Dict{Symbol,<:Any}
end

# default generic constructor
function GenericPowerModel(data::Dict{String,<:Any}, T::DataType; ext = Dict{Symbol,Any}(), setting = Dict{String,Any}(), jump_model::JuMP.Model=JuMP.Model())

    # TODO is may be a good place to check component connectivity validity
    # i.e. https://github.com/lanl-ansi/PowerModels.jl/issues/131

    ref = _ref_initialize(data) # refrence data

    var = Dict{Symbol,Any}(:nw => Dict{Int,Any}())
    con = Dict{Symbol,Any}(:nw => Dict{Int,Any}())
    for (nw_id, nw) in ref[:nw]
        nw_var = var[:nw][nw_id] = Dict{Symbol,Any}()
        nw_con = con[:nw][nw_id] = Dict{Symbol,Any}()

        nw_var[:cnd] = Dict{Int,Any}()
        nw_con[:cnd] = Dict{Int,Any}()

        for cnd_id in nw[:conductor_ids]
            nw_var[:cnd][cnd_id] = Dict{Symbol,Any}()
            nw_con[:cnd][cnd_id] = Dict{Symbol,Any}()
        end
    end

    cnw = minimum([k for k in keys(var[:nw])])
    ccnd = minimum([k for k in keys(var[:nw][cnw][:cnd])])

    pm = GenericPowerModel{T}(
        jump_model,
        data,
        setting,
        Dict{String,Any}(), # solution
        ref,
        var,
        con,
        cnw,
        ccnd,
        ext
    )

    return pm
end

### Helper functions for working with multinetworks and multiconductors
""
ismultinetwork(pm::GenericPowerModel) = (length(pm.ref[:nw]) > 1)

""
nw_ids(pm::GenericPowerModel) = keys(pm.ref[:nw])

""
nws(pm::GenericPowerModel) = pm.ref[:nw]

""
ismulticonductor(pm::GenericPowerModel, nw::Int) = haskey(pm.ref[:nw][nw], :conductors)
ismulticonductor(pm::GenericPowerModel; nw::Int=pm.cnw) = haskey(pm.ref[:nw][nw], :conductors)

""
conductor_ids(pm::GenericPowerModel, nw::Int) = pm.ref[:nw][nw][:conductor_ids]
conductor_ids(pm::GenericPowerModel; nw::Int=pm.cnw) = pm.ref[:nw][nw][:conductor_ids]

""
ids(pm::GenericPowerModel, nw::Int, key::Symbol) = keys(pm.ref[:nw][nw][key])
ids(pm::GenericPowerModel, key::Symbol; nw::Int=pm.cnw) = keys(pm.ref[:nw][nw][key])

""
ref(pm::GenericPowerModel, nw::Int) = pm.ref[:nw][nw]
ref(pm::GenericPowerModel, nw::Int, key::Symbol) = pm.ref[:nw][nw][key]
ref(pm::GenericPowerModel, nw::Int, key::Symbol, idx) = pm.ref[:nw][nw][key][idx]
ref(pm::GenericPowerModel, nw::Int, key::Symbol, idx, param::String) = pm.ref[:nw][nw][key][idx][param]
ref(pm::GenericPowerModel, nw::Int, key::Symbol, idx, param::String, cnd::Int) = pm.ref[:nw][nw][key][idx][param][cnd]

ref(pm::GenericPowerModel; nw::Int=pm.cnw) = pm.ref[:nw][nw]
ref(pm::GenericPowerModel, key::Symbol; nw::Int=pm.cnw) = pm.ref[:nw][nw][key]
ref(pm::GenericPowerModel, key::Symbol, idx; nw::Int=pm.cnw) = pm.ref[:nw][nw][key][idx]
ref(pm::GenericPowerModel, key::Symbol, idx, param::String; nw::Int=pm.cnw, cnd::Int=pm.ccnd) = pm.ref[:nw][nw][key][idx][param][cnd]


var(pm::GenericPowerModel, nw::Int) = pm.var[:nw][nw]
var(pm::GenericPowerModel, nw::Int, key::Symbol) = pm.var[:nw][nw][key]
var(pm::GenericPowerModel, nw::Int, key::Symbol, idx) = pm.var[:nw][nw][key][idx]
var(pm::GenericPowerModel, nw::Int, cnd::Int) = pm.var[:nw][nw][:cnd][cnd]
var(pm::GenericPowerModel, nw::Int, cnd::Int, key::Symbol) = pm.var[:nw][nw][:cnd][cnd][key]
var(pm::GenericPowerModel, nw::Int, cnd::Int, key::Symbol, idx) = pm.var[:nw][nw][:cnd][cnd][key][idx]

var(pm::GenericPowerModel; nw::Int=pm.cnw, cnd::Int=pm.ccnd) = pm.var[:nw][nw][:cnd][cnd]
var(pm::GenericPowerModel, key::Symbol; nw::Int=pm.cnw, cnd::Int=pm.ccnd) = pm.var[:nw][nw][:cnd][cnd][key]
var(pm::GenericPowerModel, key::Symbol, idx; nw::Int=pm.cnw, cnd::Int=pm.ccnd) = pm.var[:nw][nw][:cnd][cnd][key][idx]

""
con(pm::GenericPowerModel, nw::Int) = pm.con[:nw][nw]
con(pm::GenericPowerModel, nw::Int, key::Symbol) = pm.con[:nw][nw][key]
con(pm::GenericPowerModel, nw::Int, key::Symbol, idx) = pm.con[:nw][nw][key][idx]
con(pm::GenericPowerModel, nw::Int, cnd::Int) = pm.con[:nw][nw][:cnd][cnd]
con(pm::GenericPowerModel, nw::Int, cnd::Int, key::Symbol) = pm.con[:nw][nw][:cnd][cnd][key]
con(pm::GenericPowerModel, nw::Int, cnd::Int, key::Symbol, idx) = pm.con[:nw][nw][:cnd][cnd][key][idx]

con(pm::GenericPowerModel; nw::Int=pm.cnw, cnd::Int=pm.ccnd) = pm.con[:nw][nw][:cnd][cnd]
con(pm::GenericPowerModel, key::Symbol; nw::Int=pm.cnw, cnd::Int=pm.ccnd) = pm.con[:nw][nw][:cnd][cnd][key]
con(pm::GenericPowerModel, key::Symbol, idx; nw::Int=pm.cnw, cnd::Int=pm.ccnd) = pm.con[:nw][nw][:cnd][cnd][key][idx]


function JuMP.optimize!(pm::GenericPowerModel, optimizer::JuMP.OptimizerFactory)
    if pm.model.moi_backend.state == _MOI.Utilities.NO_OPTIMIZER
        _, solve_time, solve_bytes_alloc, sec_in_gc = @timed JuMP.optimize!(pm.model, optimizer)
    else
        Memento.warn(_LOGGER, "Model already contains optimizer factory, cannot use optimizer specified in `solve_generic_model`")
        _, solve_time, solve_bytes_alloc, sec_in_gc = @timed JuMP.optimize!(pm.model)
    end

    try
        solve_time = _MOI.get(pm.model, _MOI.SolveTime())
    catch
        Memento.warn(_LOGGER, "the given optimizer does not provide the SolveTime() attribute, falling back on @timed.  This is not a rigorous timing value.");
    end

    return solve_time
end

""
function run_model(file::String, model_constructor, optimizer, post_method; kwargs...)
    data = PowerModels.parse_file(file)
    return run_model(data, model_constructor, optimizer, post_method; kwargs...)
end

""
function run_model(data::Dict{String,<:Any}, model_constructor, optimizer, post_method; ref_extensions=[], solution_builder=solution_opf!, kwargs...)
    #start_time = time()
    pm = build_model(data, model_constructor, post_method; ref_extensions=ref_extensions, kwargs...)
    #Memento.debug(_LOGGER, "pm model build time: $(time() - start_time)")

    #start_time = time()
    result = optimize_model!(pm, optimizer; solution_builder=solution_builder)
    #Memento.debug(_LOGGER, "pm model solve and solution time: $(time() - start_time)")

    return result
end

""
function build_model(file::String,  model_constructor, post_method; kwargs...)
    data = PowerModels.parse_file(file)
    return build_model(data, model_constructor, post_method; kwargs...)
end

""
function build_model(data::Dict{String,<:Any}, model_constructor, post_method; ref_extensions=[], multinetwork=false, multiconductor=false, kwargs...)
    # NOTE, this model constructor will build the ref dict using the latest info from the data

    start_time = time()
    pm = model_constructor(data; kwargs...)
    Memento.debug(_LOGGER, "pm model_constructor time: $(time() - start_time)")

    if !multinetwork && ismultinetwork(pm)
        Memento.error(_LOGGER, "attempted to build a single-network model with multi-network data")
    end

    if !multiconductor && ismulticonductor(pm)
        Memento.error(_LOGGER, "attempted to build a single-conductor model with multi-conductor data")
    end

    start_time = time()
    ref_add_core!(pm)
    for ref_ext in ref_extensions
        ref_ext(pm)
    end
    Memento.debug(_LOGGER, "pm build ref time: $(time() - start_time)")

    start_time = time()
    post_method(pm)
    Memento.debug(_LOGGER, "pm post_method time: $(time() - start_time)")

    return pm
end


""
function optimize_model!(pm::GenericPowerModel, optimizer::JuMP.OptimizerFactory; solution_builder = solution_opf!)
    start_time = time()
    solve_time = JuMP.optimize!(pm, optimizer)
    Memento.debug(_LOGGER, "JuMP model optimize time: $(time() - start_time)")

    start_time = time()
    result = build_solution(pm, solve_time; solution_builder = solution_builder)
    Memento.debug(_LOGGER, "PowerModels solution build time: $(time() - start_time)")

    pm.solution = result["solution"]

    return result
end


"used for building ref without the need to build a GenericPowerModel"
function build_ref(data::Dict{String,<:Any}; ref_extensions=[])
    ref = _ref_initialize(data)
    _ref_add_core!(ref[:nw])
    for ref_ext in ref_extensions
        ref_ext(pm)
    end
    return ref
end


function _ref_initialize(data::Dict{String,<:Any})
    refs = Dict{Symbol,Any}()

    nws = refs[:nw] = Dict{Int,Any}()

    if InfrastructureModels.ismultinetwork(data)
        nws_data = data["nw"]
    else
        nws_data = Dict("0" => data)
    end

    for (n, nw_data) in nws_data
        nw_id = parse(Int, n)
        ref = nws[nw_id] = Dict{Symbol,Any}()

        for (key, item) in nw_data
            if isa(item, Dict{String,Any})
                item_lookup = Dict{Int,Any}([(parse(Int, k), v) for (k,v) in item])
                ref[Symbol(key)] = item_lookup
            else
                ref[Symbol(key)] = item
            end
        end

        if !haskey(ref, :conductors)
            ref[:conductor_ids] = 1:1
        else
            ref[:conductor_ids] = 1:ref[:conductors]
        end
    end

    return refs
end


"""
Returns a dict that stores commonly used pre-computed data from of the data dictionary,
primarily for converting data-types, filtering out deactivated components, and storing
system-wide values that need to be computed globally.

Some of the common keys include:

* `:off_angmin` and `:off_angmax` (see `calc_theta_delta_bounds(data)`),
* `:bus` -- the set `{(i, bus) in ref[:bus] : bus["bus_type"] != 4}`,
* `:gen` -- the set `{(i, gen) in ref[:gen] : gen["gen_status"] == 1 && gen["gen_bus"] in keys(ref[:bus])}`,
* `:branch` -- the set of branches that are active in the network (based on the component status values),
* `:arcs_from` -- the set `[(i,b["f_bus"],b["t_bus"]) for (i,b) in ref[:branch]]`,
* `:arcs_to` -- the set `[(i,b["t_bus"],b["f_bus"]) for (i,b) in ref[:branch]]`,
* `:arcs` -- the set of arcs from both `arcs_from` and `arcs_to`,
* `:bus_arcs` -- the mapping `Dict(i => [(l,i,j) for (l,i,j) in ref[:arcs]])`,
* `:buspairs` -- (see `buspair_parameters(ref[:arcs_from], ref[:branch], ref[:bus])`),
* `:bus_gens` -- the mapping `Dict(i => [gen["gen_bus"] for (i,gen) in ref[:gen]])`.
* `:bus_loads` -- the mapping `Dict(i => [load["load_bus"] for (i,load) in ref[:load]])`.
* `:bus_shunts` -- the mapping `Dict(i => [shunt["shunt_bus"] for (i,shunt) in ref[:shunt]])`.
* `:arcs_from_dc` -- the set `[(i,b["f_bus"],b["t_bus"]) for (i,b) in ref[:dcline]]`,
* `:arcs_to_dc` -- the set `[(i,b["t_bus"],b["f_bus"]) for (i,b) in ref[:dcline]]`,
* `:arcs_dc` -- the set of arcs from both `arcs_from_dc` and `arcs_to_dc`,
* `:bus_arcs_dc` -- the mapping `Dict(i => [(l,i,j) for (l,i,j) in ref[:arcs_dc]])`, and
* `:buspairs_dc` -- (see `buspair_parameters(ref[:arcs_from_dc], ref[:dcline], ref[:bus])`),

If `:ne_branch` exists, then the following keys are also available with similar semantics:

* `:ne_branch`, `:ne_arcs_from`, `:ne_arcs_to`, `:ne_arcs`, `:ne_bus_arcs`, `:ne_buspairs`.
"""
function ref_add_core!(pm::GenericPowerModel)
    _ref_add_core!(pm.ref[:nw])
end

function _ref_add_core!(nw_refs::Dict)
    for (nw, ref) in nw_refs

        ### filter out inactive components ###
<<<<<<< HEAD
        ref[:bus] = Dict(x for x in ref[:bus] if x.second["bus_type"] != 4)
        ref[:load] = Dict(x for x in ref[:load] if (x.second["status"] == 1 && x.second["load_bus"] in keys(ref[:bus])))
        ref[:shunt] = Dict(x for x in ref[:shunt] if (x.second["status"] == 1 && x.second["shunt_bus"] in keys(ref[:bus])))
        ref[:gen] = Dict(x for x in ref[:gen] if (x.second["gen_status"] == 1 && x.second["gen_bus"] in keys(ref[:bus])))
        ref[:storage] = Dict(x for x in ref[:storage] if (x.second["status"] == 1 && x.second["storage_bus"] in keys(ref[:bus])))
        ref[:switch] = Dict(x for x in ref[:switch] if (x.second["status"] == 1 && x.second["f_bus"] in keys(ref[:bus]) && x.second["t_bus"] in keys(ref[:bus])))
        ref[:branch] = Dict(x for x in ref[:branch] if (x.second["br_status"] == 1 && x.second["f_bus"] in keys(ref[:bus]) && x.second["t_bus"] in keys(ref[:bus])))
        ref[:dcline] = Dict(x for x in ref[:dcline] if (x.second["br_status"] == 1 && x.second["f_bus"] in keys(ref[:bus]) && x.second["t_bus"] in keys(ref[:bus])))
=======
        ref[:bus] = Dict(x for x in ref[:bus] if (x.second["bus_type"] != pm_component_status_inactive["bus"]))
        ref[:load] = Dict(x for x in ref[:load] if (x.second["status"] != pm_component_status_inactive["load"] && x.second["load_bus"] in keys(ref[:bus])))
        ref[:shunt] = Dict(x for x in ref[:shunt] if (x.second["status"] != pm_component_status_inactive["shunt"] && x.second["shunt_bus"] in keys(ref[:bus])))
        ref[:gen] = Dict(x for x in ref[:gen] if (x.second["gen_status"] != pm_component_status_inactive["gen"] && x.second["gen_bus"] in keys(ref[:bus])))
        ref[:storage] = Dict(x for x in ref[:storage] if (x.second["status"] != pm_component_status_inactive["storage"] && x.second["storage_bus"] in keys(ref[:bus])))
        ref[:branch] = Dict(x for x in ref[:branch] if (x.second["br_status"] != pm_component_status_inactive["branch"] && x.second["f_bus"] in keys(ref[:bus]) && x.second["t_bus"] in keys(ref[:bus])))
        ref[:dcline] = Dict(x for x in ref[:dcline] if (x.second["br_status"] != pm_component_status_inactive["dcline"] && x.second["f_bus"] in keys(ref[:bus]) && x.second["t_bus"] in keys(ref[:bus])))
>>>>>>> 8e48e2d2


        ### setup arcs from edges ###
        ref[:arcs_from] = [(i,branch["f_bus"],branch["t_bus"]) for (i,branch) in ref[:branch]]
        ref[:arcs_to]   = [(i,branch["t_bus"],branch["f_bus"]) for (i,branch) in ref[:branch]]
        ref[:arcs] = [ref[:arcs_from]; ref[:arcs_to]]

        ref[:arcs_from_dc] = [(i,dcline["f_bus"],dcline["t_bus"]) for (i,dcline) in ref[:dcline]]
        ref[:arcs_to_dc]   = [(i,dcline["t_bus"],dcline["f_bus"]) for (i,dcline) in ref[:dcline]]
        ref[:arcs_dc]      = [ref[:arcs_from_dc]; ref[:arcs_to_dc]]

        ref[:arcs_from_sw] = [(i,switch["f_bus"],switch["t_bus"]) for (i,switch) in ref[:switch]]
        ref[:arcs_to_sw]   = [(i,switch["t_bus"],switch["f_bus"]) for (i,switch) in ref[:switch]]
        ref[:arcs_sw] = [ref[:arcs_from_sw]; ref[:arcs_to_sw]]


        ### bus connected component lookups ###
        bus_loads = Dict((i, Int[]) for (i,bus) in ref[:bus])
        for (i, load) in ref[:load]
            push!(bus_loads[load["load_bus"]], i)
        end
        ref[:bus_loads] = bus_loads

        bus_shunts = Dict((i, Int[]) for (i,bus) in ref[:bus])
        for (i,shunt) in ref[:shunt]
            push!(bus_shunts[shunt["shunt_bus"]], i)
        end
        ref[:bus_shunts] = bus_shunts

        bus_gens = Dict((i, Int[]) for (i,bus) in ref[:bus])
        for (i,gen) in ref[:gen]
            push!(bus_gens[gen["gen_bus"]], i)
        end
        ref[:bus_gens] = bus_gens

        bus_storage = Dict((i, Int[]) for (i,bus) in ref[:bus])
        for (i,strg) in ref[:storage]
            push!(bus_storage[strg["storage_bus"]], i)
        end
        ref[:bus_storage] = bus_storage

        bus_arcs = Dict((i, Tuple{Int,Int,Int}[]) for (i,bus) in ref[:bus])
        for (l,i,j) in ref[:arcs]
            push!(bus_arcs[i], (l,i,j))
        end
        ref[:bus_arcs] = bus_arcs

        bus_arcs_dc = Dict((i, Tuple{Int,Int,Int}[]) for (i,bus) in ref[:bus])
        for (l,i,j) in ref[:arcs_dc]
            push!(bus_arcs_dc[i], (l,i,j))
        end
        ref[:bus_arcs_dc] = bus_arcs_dc

        bus_arcs_sw = Dict((i, Tuple{Int,Int,Int}[]) for (i,bus) in ref[:bus])
        for (l,i,j) in ref[:arcs_sw]
            push!(bus_arcs_sw[i], (l,i,j))
        end
        ref[:bus_arcs_sw] = bus_arcs_sw



        ### reference bus lookup (a set to support multiple connected components) ###
        ref_buses = Dict{Int,Any}()
        for (k,v) in ref[:bus]
            if v["bus_type"] == 3
                ref_buses[k] = v
            end
        end

        ref[:ref_buses] = ref_buses

        if length(ref_buses) > 1
            Memento.warn(_LOGGER, "multiple reference buses found, $(keys(ref_buses)), this can cause infeasibility if they are in the same connected component")
        end


        ### aggregate info for pairs of connected buses ###
        if !haskey(ref, :buspairs)
            ref[:buspairs] = calc_buspair_parameters(ref[:bus], ref[:branch], ref[:conductor_ids], haskey(ref, :conductors))
        end
    end
end


"checks of any of the given keys are missing from the given dict"
function _check_missing_keys(dict, keys, type)
    missing = []
    for key in keys
        if !haskey(dict, key)
            push!(missing, key)
        end
    end
    if length(missing) > 0
        error(_LOGGER, "the formulation $(type) requires the following varible(s) $(keys) but the $(missing) variable(s) were not found in the model")
    end
end
<|MERGE_RESOLUTION|>--- conflicted
+++ resolved
@@ -325,24 +325,14 @@
     for (nw, ref) in nw_refs
 
         ### filter out inactive components ###
-<<<<<<< HEAD
-        ref[:bus] = Dict(x for x in ref[:bus] if x.second["bus_type"] != 4)
-        ref[:load] = Dict(x for x in ref[:load] if (x.second["status"] == 1 && x.second["load_bus"] in keys(ref[:bus])))
-        ref[:shunt] = Dict(x for x in ref[:shunt] if (x.second["status"] == 1 && x.second["shunt_bus"] in keys(ref[:bus])))
-        ref[:gen] = Dict(x for x in ref[:gen] if (x.second["gen_status"] == 1 && x.second["gen_bus"] in keys(ref[:bus])))
-        ref[:storage] = Dict(x for x in ref[:storage] if (x.second["status"] == 1 && x.second["storage_bus"] in keys(ref[:bus])))
-        ref[:switch] = Dict(x for x in ref[:switch] if (x.second["status"] == 1 && x.second["f_bus"] in keys(ref[:bus]) && x.second["t_bus"] in keys(ref[:bus])))
-        ref[:branch] = Dict(x for x in ref[:branch] if (x.second["br_status"] == 1 && x.second["f_bus"] in keys(ref[:bus]) && x.second["t_bus"] in keys(ref[:bus])))
-        ref[:dcline] = Dict(x for x in ref[:dcline] if (x.second["br_status"] == 1 && x.second["f_bus"] in keys(ref[:bus]) && x.second["t_bus"] in keys(ref[:bus])))
-=======
         ref[:bus] = Dict(x for x in ref[:bus] if (x.second["bus_type"] != pm_component_status_inactive["bus"]))
         ref[:load] = Dict(x for x in ref[:load] if (x.second["status"] != pm_component_status_inactive["load"] && x.second["load_bus"] in keys(ref[:bus])))
         ref[:shunt] = Dict(x for x in ref[:shunt] if (x.second["status"] != pm_component_status_inactive["shunt"] && x.second["shunt_bus"] in keys(ref[:bus])))
         ref[:gen] = Dict(x for x in ref[:gen] if (x.second["gen_status"] != pm_component_status_inactive["gen"] && x.second["gen_bus"] in keys(ref[:bus])))
         ref[:storage] = Dict(x for x in ref[:storage] if (x.second["status"] != pm_component_status_inactive["storage"] && x.second["storage_bus"] in keys(ref[:bus])))
+        ref[:switch] = Dict(x for x in ref[:switch] if (x.second["status"] != pm_component_status_inactive["switch"] && x.second["f_bus"] in keys(ref[:bus]) && x.second["t_bus"] in keys(ref[:bus])))
         ref[:branch] = Dict(x for x in ref[:branch] if (x.second["br_status"] != pm_component_status_inactive["branch"] && x.second["f_bus"] in keys(ref[:bus]) && x.second["t_bus"] in keys(ref[:bus])))
         ref[:dcline] = Dict(x for x in ref[:dcline] if (x.second["br_status"] != pm_component_status_inactive["dcline"] && x.second["f_bus"] in keys(ref[:bus]) && x.second["t_bus"] in keys(ref[:bus])))
->>>>>>> 8e48e2d2
 
 
         ### setup arcs from edges ###
