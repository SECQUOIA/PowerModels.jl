--- conflicted
+++ resolved
@@ -14,21 +14,6 @@
 
 ### Voltage Constraints ###
 
-<<<<<<< HEAD
-""
-function constraint_voltage(pm::AbstractPowerModel; nw::Int=pm.cnw, cnd::Int=pm.ccnd)
-    constraint_voltage(pm, nw, cnd)
-end
-
-""
-function constraint_voltage_on_off(pm::AbstractPowerModel; nw::Int=pm.cnw, cnd::Int=pm.ccnd)
-    constraint_voltage_on_off(pm, nw, cnd)
-end
-
-""
-function constraint_voltage_ne(pm::AbstractPowerModel; nw::Int=pm.cnw, cnd::Int=pm.ccnd)
-    constraint_voltage_ne(pm, nw, cnd)
-=======
 """
 This constraint captures problem agnostic constraints that are used to link
 the model's voltage variables together, in addition to the standard problem
@@ -37,7 +22,7 @@
 Notable examples include the constraints linking the voltages in the
 ACTPowerModel, constraints linking convex relaxations of voltage variables.
 """
-function constraint_model_voltage(pm::GenericPowerModel; nw::Int=pm.cnw, cnd::Int=pm.ccnd)
+function constraint_model_voltage(pm::AbstractPowerModel; nw::Int=pm.cnw, cnd::Int=pm.ccnd)
     constraint_model_voltage(pm, nw, cnd)
 end
 
@@ -50,7 +35,7 @@
 Notable examples include the constraints linking the voltages in the
 ACTPowerModel, constraints linking convex relaxations of voltage variables.
 """
-function constraint_model_voltage_on_off(pm::GenericPowerModel; nw::Int=pm.cnw, cnd::Int=pm.ccnd)
+function constraint_model_voltage_on_off(pm::AbstractPowerModel; nw::Int=pm.cnw, cnd::Int=pm.ccnd)
     constraint_model_voltage_on_off(pm, nw, cnd)
 end
 
@@ -63,7 +48,7 @@
 Notable examples include the constraints linking the voltages in the
 ACTPowerModel, constraints linking convex relaxations of voltage variables.
 """
-function constraint_model_voltage_ne(pm::GenericPowerModel; nw::Int=pm.cnw, cnd::Int=pm.ccnd)
+function constraint_model_voltage_ne(pm::AbstractPowerModel; nw::Int=pm.cnw, cnd::Int=pm.ccnd)
     constraint_model_voltage_ne(pm, nw, cnd)
 end
 
@@ -78,9 +63,8 @@
 Notable examples include the constraints linking the current and power
 variables in the BFM models.
 """
-function constraint_model_current(pm::GenericPowerModel; nw::Int=pm.cnw, cnd::Int=pm.ccnd)
+function constraint_model_current(pm::AbstractPowerModel; nw::Int=pm.cnw, cnd::Int=pm.ccnd)
     constraint_model_current(pm, nw, cnd)
->>>>>>> cc9f06e6
 end
 
 
@@ -122,11 +106,7 @@
 ### Power Balance Constraints ###
 
 "ensures that power generation and demand are balanced"
-<<<<<<< HEAD
-function constraint_power_balance(pm::AbstractPowerModel, i::Int; nw::Int=pm.cnw, cnd::Int=pm.ccnd)
-=======
-function constraint_network_power_balance(pm::GenericPowerModel, i::Int; nw::Int=pm.cnw, cnd::Int=pm.ccnd)
->>>>>>> cc9f06e6
+function constraint_network_power_balance(pm::AbstractPowerModel, i::Int; nw::Int=pm.cnw, cnd::Int=pm.ccnd)
     comp_bus_ids = ref(pm, nw, :components, i)
 
     comp_gen_ids = Set{Int64}()
@@ -167,11 +147,7 @@
 ### Bus - KCL Constraints ###
 
 ""
-<<<<<<< HEAD
-function constraint_kcl_shunt(pm::AbstractPowerModel, i::Int; nw::Int=pm.cnw, cnd::Int=pm.ccnd)
-=======
-function constraint_power_balance_shunt(pm::GenericPowerModel, i::Int; nw::Int=pm.cnw, cnd::Int=pm.ccnd)
->>>>>>> cc9f06e6
+function constraint_power_balance_shunt(pm::AbstractPowerModel, i::Int; nw::Int=pm.cnw, cnd::Int=pm.ccnd)
     if !haskey(con(pm, nw, cnd), :kcl_p)
         con(pm, nw, cnd)[:kcl_p] = Dict{Int,JuMP.ConstraintRef}()
     end
@@ -196,11 +172,7 @@
 end
 
 ""
-<<<<<<< HEAD
-function constraint_kcl_shunt_storage(pm::AbstractPowerModel, i::Int; nw::Int=pm.cnw, cnd::Int=pm.ccnd)
-=======
-function constraint_power_balance_shunt_storage(pm::GenericPowerModel, i::Int; nw::Int=pm.cnw, cnd::Int=pm.ccnd)
->>>>>>> cc9f06e6
+function constraint_power_balance_shunt_storage(pm::AbstractPowerModel, i::Int; nw::Int=pm.cnw, cnd::Int=pm.ccnd)
     if !haskey(con(pm, nw, cnd), :kcl_p)
         con(pm, nw, cnd)[:kcl_p] = Dict{Int,JuMP.ConstraintRef}()
     end
@@ -226,11 +198,7 @@
 end
 
 ""
-<<<<<<< HEAD
-function constraint_kcl_shunt_ne(pm::AbstractPowerModel, i::Int; nw::Int=pm.cnw, cnd::Int=pm.ccnd)
-=======
-function constraint_power_balance_shunt_ne(pm::GenericPowerModel, i::Int; nw::Int=pm.cnw, cnd::Int=pm.ccnd)
->>>>>>> cc9f06e6
+function constraint_power_balance_shunt_ne(pm::AbstractPowerModel, i::Int; nw::Int=pm.cnw, cnd::Int=pm.ccnd)
     bus = ref(pm, nw, :bus, i)
     bus_arcs = ref(pm, nw, :bus_arcs, i)
     bus_arcs_dc = ref(pm, nw, :bus_arcs_dc, i)
@@ -673,24 +641,6 @@
     constraint_voltage_magnitude_difference(pm, nw, cnd, i, f_bus, t_bus, f_idx, t_idx, r, x, g_sh_fr, b_sh_fr, tm)
 end
 
-<<<<<<< HEAD
-""
-function constraint_branch_current(pm::AbstractPowerModel, i::Int; nw::Int=pm.cnw, cnd::Int=pm.ccnd)
-    branch = ref(pm, nw, :branch, i)
-    f_bus = branch["f_bus"]
-    t_bus = branch["t_bus"]
-    f_idx = (i, f_bus, t_bus)
-
-    tm = branch["tap"][cnd]
-    g_sh_fr = branch["g_fr"][cnd]
-    b_sh_fr = branch["b_fr"][cnd]
-
-    constraint_branch_current(pm, nw, cnd, i, f_bus, f_idx, g_sh_fr, b_sh_fr, tm)
-end
-
-
-=======
->>>>>>> cc9f06e6
 
 
 ### Storage Constraints ###
@@ -709,16 +659,12 @@
 
 
 ""
-<<<<<<< HEAD
+function constraint_storage_complementarity_nl(pm::AbstractPowerModel, i::Int; nw::Int=pm.cnw, cnd::Int=pm.ccnd)
+    constraint_storage_complementarity_nl(pm, nw, i)
+end
+
+"deprecated: name change to constraint_storage_complementarity_nl( ... )"
 function constraint_storage_complementarity(pm::AbstractPowerModel, i::Int; nw::Int=pm.cnw, cnd::Int=pm.ccnd)
-    constraint_storage_complementarity(pm, nw, i)
-=======
-function constraint_storage_complementarity_nl(pm::GenericPowerModel, i::Int; nw::Int=pm.cnw, cnd::Int=pm.ccnd)
-    constraint_storage_complementarity_nl(pm, nw, i)
-end
-
-"deprecated: name change to constraint_storage_complementarity_nl( ... )"
-function constraint_storage_complementarity(pm::GenericPowerModel, i::Int; nw::Int=pm.cnw, cnd::Int=pm.ccnd)
     Memento.warn(_LOGGER, "call to depreciated function constraint_storage_complementarity use constraint_storage_complementarity_nl")
     constraint_storage_complementarity_nl(pm, nw, i)
 end
@@ -726,13 +672,12 @@
 
 
 ""
-function constraint_storage_complementarity_mi(pm::GenericPowerModel, i::Int; nw::Int=pm.cnw, cnd::Int=pm.ccnd)
+function constraint_storage_complementarity_mi(pm::AbstractPowerModel, i::Int; nw::Int=pm.cnw, cnd::Int=pm.ccnd)
     storage = ref(pm, nw, :storage, i)
     charge_ub = storage["charge_rating"]
     discharge_ub = storage["discharge_rating"]
 
     constraint_storage_complementarity_mi(pm, nw, i, charge_ub, discharge_ub)
->>>>>>> cc9f06e6
 end
 
 
@@ -772,7 +717,7 @@
 end
 
 ""
-function constraint_storage_on_off(pm::GenericPowerModel, i::Int; nw::Int=pm.cnw, cnd::Int=pm.ccnd)
+function constraint_storage_on_off(pm::AbstractPowerModel, i::Int; nw::Int=pm.cnw, cnd::Int=pm.ccnd)
     storage = ref(pm, nw, :storage, i)
     charge_ub = storage["charge_rating"]
     discharge_ub = storage["discharge_rating"]
