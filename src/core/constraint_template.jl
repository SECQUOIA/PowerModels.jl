--- conflicted
+++ resolved
@@ -372,11 +372,7 @@
     buspair = pm.ref[:buspairs][pair]
 
     if buspair["line"] == i
-<<<<<<< HEAD
-        return constraint_voltage_angle_difference(pm, f_bus, t_bus, buspair["angmin"], buspair["angmax"])
-=======
-        constraint_phase_angle_difference(pm, f_bus, t_bus, buspair["angmin"], buspair["angmax"])
->>>>>>> 09691c38
+        constraint_voltage_angle_difference(pm, f_bus, t_bus, buspair["angmin"], buspair["angmax"])
     end
 end
 
@@ -389,11 +385,7 @@
     t_min = pm.ref[:off_angmin]
     t_max = pm.ref[:off_angmax]
 
-<<<<<<< HEAD
-    return constraint_voltage_angle_difference_on_off(pm, i, f_bus, t_bus, branch["angmin"], branch["angmax"], t_min, t_max)
-=======
-    constraint_phase_angle_difference_on_off(pm, i, f_bus, t_bus, branch["angmin"], branch["angmax"], t_min, t_max)
->>>>>>> 09691c38
+    constraint_voltage_angle_difference_on_off(pm, i, f_bus, t_bus, branch["angmin"], branch["angmax"], t_min, t_max)
 end
 
 ""
@@ -405,11 +397,7 @@
     t_min = pm.ref[:off_angmin]
     t_max = pm.ref[:off_angmax]
 
-<<<<<<< HEAD
-    return constraint_voltage_angle_difference_ne(pm, i, f_bus, t_bus, branch["angmin"], branch["angmax"], t_min, t_max)
-=======
-    constraint_phase_angle_difference_ne(pm, i, f_bus, t_bus, branch["angmin"], branch["angmax"], t_min, t_max)
->>>>>>> 09691c38
+    constraint_voltage_angle_difference_ne(pm, i, f_bus, t_bus, branch["angmin"], branch["angmax"], t_min, t_max)
 end
 
 ### Branch - Loss Constraints ###
