################################################################################
# This file defines common variables used in power flow models
# This will hopefully make everything more compositional
################################################################################


function comp_start_value(comp::Dict{String,<:Any}, key::String, conductor::Int, default=0.0)
    if haskey(comp, key)
        vals = comp[key]
        return conductor_value(vals, conductor)
    end
    return default
end


"variable: `t[i]` for `i` in `bus`es"
function variable_voltage_angle(pm::AbstractPowerModel; nw::Int=pm.cnw, cnd::Int=pm.ccnd, bounded::Bool = true)
    var(pm, nw, cnd)[:va] = JuMP.@variable(pm.model,
        [i in ids(pm, nw, :bus)], base_name="$(nw)_$(cnd)_va",
        start = comp_start_value(ref(pm, nw, :bus, i), "va_start", cnd)
    )
end

"variable: `v[i]` for `i` in `bus`es"
function variable_voltage_magnitude(pm::AbstractPowerModel; nw::Int=pm.cnw, cnd::Int=pm.ccnd, bounded = true)
    if bounded
        var(pm, nw, cnd)[:vm] = JuMP.@variable(pm.model,
            [i in ids(pm, nw, :bus)], base_name="$(nw)_$(cnd)_vm",
            lower_bound = ref(pm, nw, :bus, i, "vmin", cnd),
            upper_bound = ref(pm, nw, :bus, i, "vmax", cnd),
            start = comp_start_value(ref(pm, nw, :bus, i), "vm_start", cnd, 1.0)
        )
    else
        var(pm, nw, cnd)[:vm] = JuMP.@variable(pm.model,
            [i in ids(pm, nw, :bus)], base_name="$(nw)_$(cnd)_vm",
            start = comp_start_value(ref(pm, nw, :bus, i), "vm_start", cnd, 1.0)
        )
    end
end


"real part of the voltage variable `i` in `bus`es"
function variable_voltage_real(pm::AbstractPowerModel; nw::Int=pm.cnw, cnd::Int=pm.ccnd, bounded::Bool = true)
    if bounded
        var(pm, nw, cnd)[:vr] = JuMP.@variable(pm.model,
            [i in ids(pm, nw, :bus)], base_name="$(nw)_$(cnd)_vr",
            lower_bound = -ref(pm, nw, :bus, i, "vmax", cnd),
            upper_bound =  ref(pm, nw, :bus, i, "vmax", cnd),
            start = comp_start_value(ref(pm, nw, :bus, i), "vr_start", cnd, 1.0)
        )
    else
        var(pm, nw, cnd)[:vr] = JuMP.@variable(pm.model,
            [i in ids(pm, nw, :bus)], base_name="$(nw)_$(cnd)_vr",
            start = comp_start_value(ref(pm, nw, :bus, i), "vr_start", cnd, 1.0)
        )
    end
end

"real part of the voltage variable `i` in `bus`es"
function variable_voltage_imaginary(pm::AbstractPowerModel; nw::Int=pm.cnw, cnd::Int=pm.ccnd, bounded::Bool = true)
    if bounded
        var(pm, nw, cnd)[:vi] = JuMP.@variable(pm.model,
            [i in ids(pm, nw, :bus)], base_name="$(nw)_$(cnd)_vi",
            lower_bound = -ref(pm, nw, :bus, i, "vmax", cnd),
            upper_bound =  ref(pm, nw, :bus, i, "vmax", cnd),
            start = comp_start_value(ref(pm, nw, :bus, i), "vi_start", cnd)
        )
    else
        var(pm, nw, cnd)[:vi] = JuMP.@variable(pm.model,
            [i in ids(pm, nw, :bus)], base_name="$(nw)_$(cnd)_vi",
            start = comp_start_value(ref(pm, nw, :bus, i), "vi_start", cnd)
        )
    end
end



"variable: `0 <= vm_fr[l] <= buses[branches[l][\"f_bus\"]][\"vmax\"]` for `l` in `branch`es"
function variable_voltage_magnitude_from_on_off(pm::AbstractPowerModel; nw::Int=pm.cnw, cnd::Int=pm.ccnd)
    buses = ref(pm, nw, :bus)
    branches = ref(pm, nw, :branch)

    var(pm, nw, cnd)[:vm_fr] = JuMP.@variable(pm.model,
        [i in ids(pm, nw, :branch)], base_name="$(nw)_$(cnd)_vm_fr",
        lower_bound = 0,
        upper_bound = buses[branches[i]["f_bus"]]["vmax"][cnd],
        start = comp_start_value(ref(pm, nw, :branch, i), "vm_fr_start", cnd, 1.0)
    )
end

"variable: `0 <= vm_to[l] <= buses[branches[l][\"t_bus\"]][\"vmax\"]` for `l` in `branch`es"
function variable_voltage_magnitude_to_on_off(pm::AbstractPowerModel; nw::Int=pm.cnw, cnd::Int=pm.ccnd)
    buses = ref(pm, nw, :bus)
    branches = ref(pm, nw, :branch)

    var(pm, nw, cnd)[:vm_to] = JuMP.@variable(pm.model,
        [i in ids(pm, nw, :branch)], base_name="$(nw)_$(cnd)_vm_to",
        lower_bound = 0,
        upper_bound = buses[branches[i]["t_bus"]]["vmax"][cnd],
        start = comp_start_value(ref(pm, nw, :branch, i), "vm_to_start", cnd, 1.0)
    )
end


"variable: `w[i] >= 0` for `i` in `bus`es"
function variable_voltage_magnitude_sqr(pm::AbstractPowerModel; nw::Int=pm.cnw, cnd::Int=pm.ccnd, bounded = true)
    if bounded
        var(pm, nw, cnd)[:w] = JuMP.@variable(pm.model,
            [i in ids(pm, nw, :bus)], base_name="$(nw)_$(cnd)_w",
            lower_bound = ref(pm, nw, :bus, i, "vmin", cnd)^2,
            upper_bound = ref(pm, nw, :bus, i, "vmax", cnd)^2,
            start = comp_start_value(ref(pm, nw, :bus, i), "w_start", cnd, 1.001)
        )
    else
        var(pm, nw, cnd)[:w] = JuMP.@variable(pm.model,
            [i in ids(pm, nw, :bus)], base_name="$(nw)_$(cnd)_w",
            lower_bound = 0.0,
            start = comp_start_value(ref(pm, nw, :bus, i), "w_start", cnd, 1.001)
        )
    end
end

"variable: `0 <= w_fr[l] <= buses[branches[l][\"f_bus\"]][\"vmax\"]^2` for `l` in `branch`es"
function variable_voltage_magnitude_sqr_from_on_off(pm::AbstractPowerModel; nw::Int=pm.cnw, cnd::Int=pm.ccnd)
    buses = ref(pm, nw, :bus)
    branches = ref(pm, nw, :branch)

    var(pm, nw, cnd)[:w_fr] = JuMP.@variable(pm.model,
        [i in ids(pm, nw, :branch)], base_name="$(nw)_$(cnd)_w_fr",
        lower_bound = 0,
        upper_bound = buses[branches[i]["f_bus"]]["vmax"][cnd]^2,
        start = comp_start_value(ref(pm, nw, :branch, i), "w_fr_start", cnd, 1.001)
    )
end

"variable: `0 <= w_to[l] <= buses[branches[l][\"t_bus\"]][\"vmax\"]^2` for `l` in `branch`es"
function variable_voltage_magnitude_sqr_to_on_off(pm::AbstractPowerModel; nw::Int=pm.cnw, cnd::Int=pm.ccnd)
    buses = ref(pm, nw, :bus)
    branches = ref(pm, nw, :branch)

    var(pm, nw, cnd)[:w_to] = JuMP.@variable(pm.model,
        [i in ids(pm, nw, :branch)], base_name="$(nw)_$(cnd)_w_to",
        lower_bound = 0,
        upper_bound = buses[branches[i]["t_bus"]]["vmax"][cnd]^2,
        start = comp_start_value(ref(pm, nw, :branch, i), "w_to_start", cnd, 1.001)
    )
end

""
function variable_cosine(pm::AbstractPowerModel; nw::Int=pm.cnw, cnd::Int=pm.ccnd)
    cos_min = Dict((bp, -Inf) for bp in ids(pm, nw, :buspairs))
    cos_max = Dict((bp,  Inf) for bp in ids(pm, nw, :buspairs))

    for (bp, buspair) in ref(pm, nw, :buspairs)
        angmin = buspair["angmin"][cnd]
        angmax = buspair["angmax"][cnd]
        if angmin >= 0
            cos_max[bp] = cos(angmin)
            cos_min[bp] = cos(angmax)
        end
        if angmax <= 0
            cos_max[bp] = cos(angmax)
            cos_min[bp] = cos(angmin)
        end
        if angmin < 0 && angmax > 0
            cos_max[bp] = 1.0
            cos_min[bp] = min(cos(angmin), cos(angmax))
        end
    end

    var(pm, nw, cnd)[:cs] = JuMP.@variable(pm.model,
        [bp in ids(pm, nw, :buspairs)], base_name="$(nw)_$(cnd)_cs",
        lower_bound = cos_min[bp],
        upper_bound = cos_max[bp],
        start = comp_start_value(ref(pm, nw, :buspairs, bp), "cs_start", cnd, 1.0)
    )
end

""
function variable_sine(pm::AbstractPowerModel; nw::Int=pm.cnw, cnd::Int=pm.ccnd)
    var(pm, nw, cnd)[:si] = JuMP.@variable(pm.model,
        [bp in ids(pm, nw, :buspairs)], base_name="$(nw)_$(cnd)_si",
        lower_bound = sin(ref(pm, nw, :buspairs, bp, "angmin", cnd)),
        upper_bound = sin(ref(pm, nw, :buspairs, bp, "angmax", cnd)),
        start = comp_start_value(ref(pm, nw, :buspairs, bp), "si_start", cnd)
    )
end

""
function variable_voltage_product(pm::AbstractPowerModel; nw::Int=pm.cnw, cnd::Int=pm.ccnd, bounded = true)
    if bounded
        wr_min, wr_max, wi_min, wi_max = ref_calc_voltage_product_bounds(ref(pm, nw, :buspairs), cnd)

        var(pm, nw, cnd)[:wr] = JuMP.@variable(pm.model,
            [bp in ids(pm, nw, :buspairs)], base_name="$(nw)_$(cnd)_wr",
            lower_bound = wr_min[bp],
            upper_bound = wr_max[bp],
            start = comp_start_value(ref(pm, nw, :buspairs, bp), "wr_start", cnd, 1.0)
        )
        var(pm, nw, cnd)[:wi] = JuMP.@variable(pm.model,
            [bp in ids(pm, nw, :buspairs)], base_name="$(nw)_$(cnd)_wi",
            lower_bound = wi_min[bp],
            upper_bound = wi_max[bp],
            start = comp_start_value(ref(pm, nw, :buspairs, bp), "wi_start", cnd)
        )
    else
        var(pm, nw, cnd)[:wr] = JuMP.@variable(pm.model,
            [bp in ids(pm, nw, :buspairs)], base_name="$(nw)_$(cnd)_wr",
            start = comp_start_value(ref(pm, nw, :buspairs, bp), "wr_start", cnd, 1.0)
        )
        var(pm, nw, cnd)[:wi] = JuMP.@variable(pm.model,
            [bp in ids(pm, nw, :buspairs)], base_name="$(nw)_$(cnd)_wi",
            start = comp_start_value(ref(pm, nw, :buspairs, bp), "wi_start", cnd)
        )
    end
end

""
<<<<<<< HEAD
function variable_voltage_product_on_off(pm::AbstractPowerModel; nw::Int=pm.cnw, cnd::Int=pm.ccnd)
    wr_min, wr_max, wi_min, wi_max = calc_voltage_product_bounds(ref(pm, nw, :buspairs), cnd)
=======
function variable_voltage_product_on_off(pm::GenericPowerModel; nw::Int=pm.cnw, cnd::Int=pm.ccnd)
    wr_min, wr_max, wi_min, wi_max = ref_calc_voltage_product_bounds(ref(pm, nw, :buspairs), cnd)
>>>>>>> cc9f06e6
    bi_bp = Dict((i, (b["f_bus"], b["t_bus"])) for (i,b) in ref(pm, nw, :branch))

    var(pm, nw, cnd)[:wr] = JuMP.@variable(pm.model,
        [b in ids(pm, nw, :branch)], base_name="$(nw)_$(cnd)_wr",
        lower_bound = min(0, wr_min[bi_bp[b]]),
        upper_bound = max(0, wr_max[bi_bp[b]]),
        start = comp_start_value(ref(pm, nw, :buspairs, bi_bp[b]), "wr_start", cnd, 1.0)
    )
    var(pm, nw, cnd)[:wi] = JuMP.@variable(pm.model,
        [b in ids(pm, nw, :branch)], base_name="$(nw)_$(cnd)_wi",
        lower_bound = min(0, wi_min[bi_bp[b]]),
        upper_bound = max(0, wi_max[bi_bp[b]]),
        start = comp_start_value(ref(pm, nw, :buspairs, bi_bp[b]), "wi_start", cnd)
    )
end


"generates variables for both `active` and `reactive` generation"
function variable_generation(pm::AbstractPowerModel; kwargs...)
    variable_active_generation(pm; kwargs...)
    variable_reactive_generation(pm; kwargs...)
end


"variable: `pg[j]` for `j` in `gen`"
function variable_active_generation(pm::AbstractPowerModel; nw::Int=pm.cnw, cnd::Int=pm.ccnd, bounded = true)
    if bounded
        var(pm, nw, cnd)[:pg] = JuMP.@variable(pm.model,
            [i in ids(pm, nw, :gen)], base_name="$(nw)_$(cnd)_pg",
            lower_bound = ref(pm, nw, :gen, i, "pmin", cnd),
            upper_bound = ref(pm, nw, :gen, i, "pmax", cnd),
            start = comp_start_value(ref(pm, nw, :gen, i), "pg_start", cnd)
        )
    else
        var(pm, nw, cnd)[:pg] = JuMP.@variable(pm.model,
            [i in ids(pm, nw, :gen)], base_name="$(nw)_$(cnd)_pg",
            start = comp_start_value(ref(pm, nw, :gen, i), "pg_start", cnd)
        )
    end
end

"variable: `qq[j]` for `j` in `gen`"
function variable_reactive_generation(pm::AbstractPowerModel; nw::Int=pm.cnw, cnd::Int=pm.ccnd, bounded = true)
    if bounded
        var(pm, nw, cnd)[:qg] = JuMP.@variable(pm.model,
            [i in ids(pm, nw, :gen)], base_name="$(nw)_$(cnd)_qg",
            lower_bound = ref(pm, nw, :gen, i, "qmin", cnd),
            upper_bound = ref(pm, nw, :gen, i, "qmax", cnd),
            start = comp_start_value(ref(pm, nw, :gen, i), "qg_start", cnd)
        )
    else
        var(pm, nw, cnd)[:qg] = JuMP.@variable(pm.model,
            [i in ids(pm, nw, :gen)], base_name="$(nw)_$(cnd)_qg",
            start = comp_start_value(ref(pm, nw, :gen, i), "qg_start", cnd)
        )
    end
end


<<<<<<< HEAD
function variable_generation_indicator(pm::AbstractPowerModel; nw::Int=pm.cnw, cnd::Int=pm.ccnd, relax=false)
=======
function variable_generation_indicator(pm::GenericPowerModel; nw::Int=pm.cnw, relax=false)
>>>>>>> cc9f06e6
    if !relax
        var(pm, nw)[:z_gen] = JuMP.@variable(pm.model,
            [i in ids(pm, nw, :gen)], base_name="$(nw)_z_gen",
            binary = true,
            start = comp_start_value(ref(pm, nw, :gen, i), "z_gen_start", 1, 1.0)
        )
    else
        var(pm, nw)[:z_gen] = JuMP.@variable(pm.model,
            [i in ids(pm, nw, :gen)], base_name="$(nw)_z_gen",
            lower_bound = 0,
            upper_bound = 1,
            start = comp_start_value(ref(pm, nw, :gen, i), "z_gen_start", 1, 1.0)
        )
    end
end


function variable_generation_on_off(pm::AbstractPowerModel; kwargs...)
    variable_active_generation_on_off(pm; kwargs...)
    variable_reactive_generation_on_off(pm; kwargs...)
end

function variable_active_generation_on_off(pm::AbstractPowerModel; nw::Int=pm.cnw, cnd::Int=pm.ccnd)
    var(pm, nw, cnd)[:pg] = JuMP.@variable(pm.model,
        [i in ids(pm, nw, :gen)], base_name="$(nw)_$(cnd)_pg",
        lower_bound = min(0, ref(pm, nw, :gen, i, "pmin", cnd)),
        upper_bound = max(0, ref(pm, nw, :gen, i, "pmax", cnd)),
        start = comp_start_value(ref(pm, nw, :gen, i), "pg_start", cnd)
    )
end

function variable_reactive_generation_on_off(pm::AbstractPowerModel; nw::Int=pm.cnw, cnd::Int=pm.ccnd)
    var(pm, nw, cnd)[:qg] = JuMP.@variable(pm.model,
        [i in ids(pm, nw, :gen)], base_name="$(nw)_$(cnd)_qg",
        lower_bound = min(0, ref(pm, nw, :gen, i, "qmin", cnd)),
        upper_bound = max(0, ref(pm, nw, :gen, i, "qmax", cnd)),
        start = comp_start_value(ref(pm, nw, :gen, i), "qg_start", cnd)
    )
end



""
function variable_branch_flow(pm::AbstractPowerModel; kwargs...)
    variable_active_branch_flow(pm; kwargs...)
    variable_reactive_branch_flow(pm; kwargs...)
end


"variable: `p[l,i,j]` for `(l,i,j)` in `arcs`"
function variable_active_branch_flow(pm::AbstractPowerModel; nw::Int=pm.cnw, cnd::Int=pm.ccnd, bounded = true)
    if bounded
        flow_lb, flow_ub = ref_calc_branch_flow_bounds(ref(pm, nw, :branch), ref(pm, nw, :bus), cnd)

        p = var(pm, nw, cnd)[:p] = JuMP.@variable(pm.model,
            [(l,i,j) in ref(pm, nw, :arcs)], base_name="$(nw)_$(cnd)_p",
            lower_bound = flow_lb[l],
            upper_bound = flow_ub[l],
            start = comp_start_value(ref(pm, nw, :branch, l), "p_start", cnd)
        )
    else
        p = var(pm, nw, cnd)[:p] = JuMP.@variable(pm.model,
            [(l,i,j) in ref(pm, nw, :arcs)], base_name="$(nw)_$(cnd)_p",
            start = comp_start_value(ref(pm, nw, :branch, l), "p_start", cnd)
        )
    end

    for (l,branch) in ref(pm, nw, :branch)
        if haskey(branch, "pf_start")
            f_idx = (l, branch["f_bus"], branch["t_bus"])
            JuMP.set_start_value(p[f_idx], branch["pf_start"])
        end
        if haskey(branch, "pt_start")
            t_idx = (l, branch["t_bus"], branch["f_bus"])
            JuMP.set_start_value(p[t_idx], branch["pt_start"])
        end
    end
end

"variable: `q[l,i,j]` for `(l,i,j)` in `arcs`"
function variable_reactive_branch_flow(pm::AbstractPowerModel; nw::Int=pm.cnw, cnd::Int=pm.ccnd, bounded = true)
    if bounded
        flow_lb, flow_ub = ref_calc_branch_flow_bounds(ref(pm, nw, :branch), ref(pm, nw, :bus), cnd)

        q = var(pm, nw, cnd)[:q] = JuMP.@variable(pm.model,
            [(l,i,j) in ref(pm, nw, :arcs)], base_name="$(nw)_$(cnd)_q",
            lower_bound = flow_lb[l],
            upper_bound = flow_ub[l],
            start = comp_start_value(ref(pm, nw, :branch, l), "q_start", cnd)
        )
    else
        q = var(pm, nw, cnd)[:q] = JuMP.@variable(pm.model,
            [(l,i,j) in ref(pm, nw, :arcs)], base_name="$(nw)_$(cnd)_q",
            start = comp_start_value(ref(pm, nw, :branch, l), "q_start", cnd)
        )
    end

    for (l,branch) in ref(pm, nw, :branch)
        if haskey(branch, "qf_start")
            f_idx = (l, branch["f_bus"], branch["t_bus"])
            JuMP.set_start_value(q[f_idx], branch["qf_start"])
        end
        if haskey(branch, "qt_start")
            t_idx = (l, branch["t_bus"], branch["f_bus"])
            JuMP.set_start_value(q[t_idx], branch["qt_start"])
        end
    end
end

function variable_dcline_flow(pm::AbstractPowerModel; kwargs...)
    variable_active_dcline_flow(pm; kwargs...)
    variable_reactive_dcline_flow(pm; kwargs...)
end

"variable: `p_dc[l,i,j]` for `(l,i,j)` in `arcs_dc`"
function variable_active_dcline_flow(pm::AbstractPowerModel; nw::Int=pm.cnw, cnd::Int=pm.ccnd, bounded = true)
    p_dc = var(pm, nw, cnd)[:p_dc] = JuMP.@variable(pm.model,
        [arc in ref(pm, nw, :arcs_dc)], base_name="$(nw)_$(cnd)_p_dc",
    )

    if bounded
        for (l,dcline) in ref(pm, nw, :dcline)
            f_idx = (l, dcline["f_bus"], dcline["t_bus"])
            t_idx = (l, dcline["t_bus"], dcline["f_bus"])

            JuMP.set_lower_bound(p_dc[f_idx], dcline["pminf"][cnd])
            JuMP.set_upper_bound(p_dc[f_idx], dcline["pmaxf"][cnd])

            JuMP.set_lower_bound(p_dc[t_idx], dcline["pmint"][cnd])
            JuMP.set_upper_bound(p_dc[t_idx], dcline["pmaxt"][cnd])
        end
    end

    for (l,dcline) in ref(pm, nw, :dcline)
        if haskey(dcline, "pf")
            f_idx = (l, dcline["f_bus"], dcline["t_bus"])
            JuMP.set_start_value(p_dc[f_idx], dcline["pf"][cnd])
        end

        if haskey(dcline, "pt")
            t_idx = (l, dcline["t_bus"], dcline["f_bus"])
            JuMP.set_start_value(p_dc[t_idx], dcline["pt"][cnd])
        end
    end
end

"variable: `q_dc[l,i,j]` for `(l,i,j)` in `arcs_dc`"
function variable_reactive_dcline_flow(pm::AbstractPowerModel; nw::Int=pm.cnw, cnd::Int=pm.ccnd, bounded = true)
    q_dc = var(pm, nw, cnd)[:q_dc] = JuMP.@variable(pm.model,
        [arc in ref(pm, nw, :arcs_dc)], base_name="$(nw)_$(cnd)_q_dc",
    )

    if bounded
        for (l,dcline) in ref(pm, nw, :dcline)
            f_idx = (l, dcline["f_bus"], dcline["t_bus"])
            t_idx = (l, dcline["t_bus"], dcline["f_bus"])

            JuMP.set_lower_bound(q_dc[f_idx], dcline["qminf"][cnd])
            JuMP.set_upper_bound(q_dc[f_idx], dcline["qmaxf"][cnd])

            JuMP.set_lower_bound(q_dc[t_idx], dcline["qmint"][cnd])
            JuMP.set_upper_bound(q_dc[t_idx], dcline["qmaxt"][cnd])
        end
    end

    for (l,dcline) in ref(pm, nw, :dcline)
        if haskey(dcline, "qf")
            f_idx = (l, dcline["f_bus"], dcline["t_bus"])
            JuMP.set_start_value(q_dc[f_idx], dcline["qf"][cnd])
        end

        if haskey(dcline, "qt")
            t_idx = (l, dcline["t_bus"], dcline["f_bus"])
            JuMP.set_start_value(q_dc[t_idx], dcline["qt"][cnd])
        end
    end
end




"variables for modeling storage units, includes grid injection and internal variables"
function variable_storage(pm::AbstractPowerModel; kwargs...)
    variable_active_storage(pm; kwargs...)
    variable_reactive_storage(pm; kwargs...)
    variable_storage_energy(pm; kwargs...)
    variable_storage_charge(pm; kwargs...)
    variable_storage_discharge(pm; kwargs...)
end

""
<<<<<<< HEAD
function variable_active_storage(pm::AbstractPowerModel; nw::Int=pm.cnw, cnd::Int=pm.ccnd)
    inj_lb, inj_ub = calc_storage_injection_bounds(ref(pm, nw, :storage), ref(pm, nw, :bus), cnd)
=======
function variable_active_storage(pm::GenericPowerModel; nw::Int=pm.cnw, cnd::Int=pm.ccnd)
    inj_lb, inj_ub = ref_calc_storage_injection_bounds(ref(pm, nw, :storage), ref(pm, nw, :bus), cnd)
>>>>>>> cc9f06e6

    var(pm, nw, cnd)[:ps] = JuMP.@variable(pm.model,
        [i in ids(pm, nw, :storage)], base_name="$(nw)_$(cnd)_ps",
        lower_bound = inj_lb[i],
        upper_bound = inj_ub[i],
        start = comp_start_value(ref(pm, nw, :storage, i), "ps_start", cnd)
    )
end

""
<<<<<<< HEAD
function variable_reactive_storage(pm::AbstractPowerModel; nw::Int=pm.cnw, cnd::Int=pm.ccnd)
    inj_lb, inj_ub = calc_storage_injection_bounds(ref(pm, nw, :storage), ref(pm, nw, :bus), cnd)
=======
function variable_reactive_storage(pm::GenericPowerModel; nw::Int=pm.cnw, cnd::Int=pm.ccnd)
    inj_lb, inj_ub = ref_calc_storage_injection_bounds(ref(pm, nw, :storage), ref(pm, nw, :bus), cnd)
>>>>>>> cc9f06e6

    var(pm, nw, cnd)[:qs] = JuMP.@variable(pm.model,
        [i in ids(pm, nw, :storage)], base_name="$(nw)_$(cnd)_qs",
        lower_bound = max(inj_lb[i], ref(pm, nw, :storage, i, "qmin", cnd)),
        upper_bound = min(inj_ub[i], ref(pm, nw, :storage, i, "qmax", cnd)),
        start = comp_start_value(ref(pm, nw, :storage, i), "qs_start", cnd)
    )
end

""
function variable_storage_energy(pm::AbstractPowerModel; nw::Int=pm.cnw)
    var(pm, nw)[:se] = JuMP.@variable(pm.model,
        [i in ids(pm, nw, :storage)], base_name="$(nw)_se",
        lower_bound = 0,
        upper_bound = ref(pm, nw, :storage, i, "energy_rating"),
        start = comp_start_value(ref(pm, nw, :storage, i), "se_start", 1)
    )
end

""
function variable_storage_charge(pm::AbstractPowerModel; nw::Int=pm.cnw)
    var(pm, nw)[:sc] = JuMP.@variable(pm.model,
        [i in ids(pm, nw, :storage)], base_name="$(nw)_sc",
        lower_bound = 0,
        upper_bound = ref(pm, nw, :storage, i, "charge_rating"),
        start = comp_start_value(ref(pm, nw, :storage, i), "sc_start", 1)
    )
end

""
function variable_storage_discharge(pm::AbstractPowerModel; nw::Int=pm.cnw)
    var(pm, nw)[:sd] = JuMP.@variable(pm.model,
        [i in ids(pm, nw, :storage)], base_name="$(nw)_sd",
        lower_bound = 0,
        upper_bound = ref(pm, nw, :storage, i, "discharge_rating"),
        start = comp_start_value(ref(pm, nw, :storage, i), "sd_start", 1)
    )
end

"variables for modeling storage units, includes grid injection and internal variables, with mixed int variables for charge/discharge"
function variable_storage_mi(pm::GenericPowerModel; kwargs...)
    variable_active_storage(pm; kwargs...)
    variable_reactive_storage(pm; kwargs...)
    variable_storage_energy(pm; kwargs...)
    variable_storage_charge(pm; kwargs...)
    variable_storage_discharge(pm; kwargs...)
    variable_storage_complementary_indicator(pm; kwargs...)
end

""
function variable_storage_complementary_indicator(pm::GenericPowerModel; nw::Int=pm.cnw)
    var(pm, nw)[:sc_on] = JuMP.@variable(pm.model,
        [i in ids(pm, nw, :storage)], base_name="$(nw)_sc", Bin,
        start = comp_start_value(ref(pm, nw, :storage, i), "sc_on_start", 0)
    )
    var(pm, nw)[:sd_on] = JuMP.@variable(pm.model,
        [i in ids(pm, nw, :storage)], base_name="$(nw)_sd", Bin,
        start = comp_start_value(ref(pm, nw, :storage, i), "sd_on_start", 0)
    )
end

function variable_storage_mi_on_off(pm::GenericPowerModel; kwargs...)
    variable_active_storage_on_off(pm; kwargs...)
    variable_reactive_storage_on_off(pm; kwargs...)
    variable_storage_energy(pm; kwargs...)
    variable_storage_charge(pm; kwargs...)
    variable_storage_discharge(pm; kwargs...)
    variable_storage_complementary_indicator(pm; kwargs...)
end

function variable_active_storage_on_off(pm::GenericPowerModel; nw::Int=pm.cnw, cnd::Int=pm.ccnd)
    inj_lb, inj_ub = ref_calc_storage_injection_bounds(ref(pm, nw, :storage), ref(pm, nw, :bus), cnd)

    var(pm, nw, cnd)[:ps] = JuMP.@variable(pm.model,
        [i in ids(pm, nw, :storage)], base_name="$(nw)_$(cnd)_ps",
        lower_bound = min(0, inj_lb[i]),
        upper_bound = max(0, inj_ub[i]),
        start = comp_start_value(ref(pm, nw, :storage, i), "ps_start", cnd)
    )
end

function variable_reactive_storage_on_off(pm::GenericPowerModel; nw::Int=pm.cnw, cnd::Int=pm.ccnd)
    inj_lb, inj_ub = ref_calc_storage_injection_bounds(ref(pm, nw, :storage), ref(pm, nw, :bus), cnd)

    var(pm, nw, cnd)[:qs] = JuMP.@variable(pm.model,
        [i in ids(pm, nw, :storage)], base_name="$(nw)_$(cnd)_qs",
        lower_bound = min(0, max(inj_lb[i], ref(pm, nw, :storage, i, "qmin", cnd))),
        upper_bound = max(0, min(inj_ub[i], ref(pm, nw, :storage, i, "qmax", cnd))),
        start = comp_start_value(ref(pm, nw, :storage, i), "qs_start", cnd)
    )
end

function variable_storage_indicator(pm::GenericPowerModel; nw::Int=pm.cnw, relax=false)
    if !relax
        var(pm, nw)[:z_storage] = JuMP.@variable(pm.model,
            [i in ids(pm, nw, :storage)], base_name="$(nw)_z_storage",
            binary = true,
            start = comp_start_value(ref(pm, nw, :storage, i), "z_storage_start", 1, 1.0)
        )
    else
        var(pm, nw)[:z_storage] = JuMP.@variable(pm.model,
            [i in ids(pm, nw, :storage)], base_name="$(nw)_z_storage",
            lower_bound = 0,
            upper_bound = 1,
            start = comp_start_value(ref(pm, nw, :storage, i), "z_storage_start", 1, 1.0)
        )
    end
end


##################################################################
### Network Expantion Variables

"generates variables for both `active` and `reactive` `branch_flow_ne`"
function variable_branch_flow_ne(pm::AbstractPowerModel; kwargs...)
    variable_active_branch_flow_ne(pm; kwargs...)
    variable_reactive_branch_flow_ne(pm; kwargs...)
end

"variable: `-ne_branch[l][\"rate_a\"] <= p_ne[l,i,j] <= ne_branch[l][\"rate_a\"]` for `(l,i,j)` in `ne_arcs`"
function variable_active_branch_flow_ne(pm::AbstractPowerModel; nw::Int=pm.cnw, cnd::Int=pm.ccnd)
    var(pm, nw, cnd)[:p_ne] = JuMP.@variable(pm.model,
        [(l,i,j) in ref(pm, nw, :ne_arcs)], base_name="$(nw)_$(cnd)_p_ne",
        lower_bound = -ref(pm, nw, :ne_branch, l, "rate_a", cnd),
        upper_bound =  ref(pm, nw, :ne_branch, l, "rate_a", cnd),
        start = comp_start_value(ref(pm, nw, :ne_branch, l), "p_start", cnd)
    )
end

"variable: `-ne_branch[l][\"rate_a\"] <= q_ne[l,i,j] <= ne_branch[l][\"rate_a\"]` for `(l,i,j)` in `ne_arcs`"
function variable_reactive_branch_flow_ne(pm::AbstractPowerModel; nw::Int=pm.cnw, cnd::Int=pm.ccnd)
    var(pm, nw, cnd)[:q_ne] = JuMP.@variable(pm.model,
        [(l,i,j) in ref(pm, nw, :ne_arcs)], base_name="$(nw)_$(cnd)_q_ne",
        lower_bound = -ref(pm, nw, :ne_branch, l, "rate_a", cnd),
        upper_bound =  ref(pm, nw, :ne_branch, l, "rate_a", cnd),
        start = comp_start_value(ref(pm, nw, :ne_branch, l), "q_start", cnd)
    )
end

"variable: `0 <= branch_z[l] <= 1` for `l` in `branch`es"
function variable_branch_indicator(pm::AbstractPowerModel; nw::Int=pm.cnw, cnd::Int=pm.ccnd)
    var(pm, nw, cnd)[:branch_z] = JuMP.@variable(pm.model,
        [l in ids(pm, nw, :branch)], base_name="$(nw)_$(cnd)_branch_z",
        binary = true,
        start = comp_start_value(ref(pm, nw, :branch, l), "branch_z_start", cnd, 1.0)
    )
end

"variable: `0 <= branch_ne[l] <= 1` for `l` in `branch`es"
function variable_branch_ne(pm::AbstractPowerModel; nw::Int=pm.cnw, cnd::Int=pm.ccnd)
    var(pm, nw, cnd)[:branch_ne] = JuMP.@variable(pm.model,
        [l in ids(pm, nw, :ne_branch)], base_name="$(nw)_$(cnd)_branch_ne",
        binary = true,
        start = comp_start_value(ref(pm, nw, :ne_branch, l), "branch_tnep_start", cnd, 1.0)
    )
end
<|MERGE_RESOLUTION|>--- conflicted
+++ resolved
@@ -1,660 +1,641 @@
-################################################################################
-# This file defines common variables used in power flow models
-# This will hopefully make everything more compositional
-################################################################################
-
-
-function comp_start_value(comp::Dict{String,<:Any}, key::String, conductor::Int, default=0.0)
-    if haskey(comp, key)
-        vals = comp[key]
-        return conductor_value(vals, conductor)
-    end
-    return default
-end
-
-
-"variable: `t[i]` for `i` in `bus`es"
-function variable_voltage_angle(pm::AbstractPowerModel; nw::Int=pm.cnw, cnd::Int=pm.ccnd, bounded::Bool = true)
-    var(pm, nw, cnd)[:va] = JuMP.@variable(pm.model,
-        [i in ids(pm, nw, :bus)], base_name="$(nw)_$(cnd)_va",
-        start = comp_start_value(ref(pm, nw, :bus, i), "va_start", cnd)
-    )
-end
-
-"variable: `v[i]` for `i` in `bus`es"
-function variable_voltage_magnitude(pm::AbstractPowerModel; nw::Int=pm.cnw, cnd::Int=pm.ccnd, bounded = true)
-    if bounded
-        var(pm, nw, cnd)[:vm] = JuMP.@variable(pm.model,
-            [i in ids(pm, nw, :bus)], base_name="$(nw)_$(cnd)_vm",
-            lower_bound = ref(pm, nw, :bus, i, "vmin", cnd),
-            upper_bound = ref(pm, nw, :bus, i, "vmax", cnd),
-            start = comp_start_value(ref(pm, nw, :bus, i), "vm_start", cnd, 1.0)
-        )
-    else
-        var(pm, nw, cnd)[:vm] = JuMP.@variable(pm.model,
-            [i in ids(pm, nw, :bus)], base_name="$(nw)_$(cnd)_vm",
-            start = comp_start_value(ref(pm, nw, :bus, i), "vm_start", cnd, 1.0)
-        )
-    end
-end
-
-
-"real part of the voltage variable `i` in `bus`es"
-function variable_voltage_real(pm::AbstractPowerModel; nw::Int=pm.cnw, cnd::Int=pm.ccnd, bounded::Bool = true)
-    if bounded
-        var(pm, nw, cnd)[:vr] = JuMP.@variable(pm.model,
-            [i in ids(pm, nw, :bus)], base_name="$(nw)_$(cnd)_vr",
-            lower_bound = -ref(pm, nw, :bus, i, "vmax", cnd),
-            upper_bound =  ref(pm, nw, :bus, i, "vmax", cnd),
-            start = comp_start_value(ref(pm, nw, :bus, i), "vr_start", cnd, 1.0)
-        )
-    else
-        var(pm, nw, cnd)[:vr] = JuMP.@variable(pm.model,
-            [i in ids(pm, nw, :bus)], base_name="$(nw)_$(cnd)_vr",
-            start = comp_start_value(ref(pm, nw, :bus, i), "vr_start", cnd, 1.0)
-        )
-    end
-end
-
-"real part of the voltage variable `i` in `bus`es"
-function variable_voltage_imaginary(pm::AbstractPowerModel; nw::Int=pm.cnw, cnd::Int=pm.ccnd, bounded::Bool = true)
-    if bounded
-        var(pm, nw, cnd)[:vi] = JuMP.@variable(pm.model,
-            [i in ids(pm, nw, :bus)], base_name="$(nw)_$(cnd)_vi",
-            lower_bound = -ref(pm, nw, :bus, i, "vmax", cnd),
-            upper_bound =  ref(pm, nw, :bus, i, "vmax", cnd),
-            start = comp_start_value(ref(pm, nw, :bus, i), "vi_start", cnd)
-        )
-    else
-        var(pm, nw, cnd)[:vi] = JuMP.@variable(pm.model,
-            [i in ids(pm, nw, :bus)], base_name="$(nw)_$(cnd)_vi",
-            start = comp_start_value(ref(pm, nw, :bus, i), "vi_start", cnd)
-        )
-    end
-end
-
-
-
-"variable: `0 <= vm_fr[l] <= buses[branches[l][\"f_bus\"]][\"vmax\"]` for `l` in `branch`es"
-function variable_voltage_magnitude_from_on_off(pm::AbstractPowerModel; nw::Int=pm.cnw, cnd::Int=pm.ccnd)
-    buses = ref(pm, nw, :bus)
-    branches = ref(pm, nw, :branch)
-
-    var(pm, nw, cnd)[:vm_fr] = JuMP.@variable(pm.model,
-        [i in ids(pm, nw, :branch)], base_name="$(nw)_$(cnd)_vm_fr",
-        lower_bound = 0,
-        upper_bound = buses[branches[i]["f_bus"]]["vmax"][cnd],
-        start = comp_start_value(ref(pm, nw, :branch, i), "vm_fr_start", cnd, 1.0)
-    )
-end
-
-"variable: `0 <= vm_to[l] <= buses[branches[l][\"t_bus\"]][\"vmax\"]` for `l` in `branch`es"
-function variable_voltage_magnitude_to_on_off(pm::AbstractPowerModel; nw::Int=pm.cnw, cnd::Int=pm.ccnd)
-    buses = ref(pm, nw, :bus)
-    branches = ref(pm, nw, :branch)
-
-    var(pm, nw, cnd)[:vm_to] = JuMP.@variable(pm.model,
-        [i in ids(pm, nw, :branch)], base_name="$(nw)_$(cnd)_vm_to",
-        lower_bound = 0,
-        upper_bound = buses[branches[i]["t_bus"]]["vmax"][cnd],
-        start = comp_start_value(ref(pm, nw, :branch, i), "vm_to_start", cnd, 1.0)
-    )
-end
-
-
-"variable: `w[i] >= 0` for `i` in `bus`es"
-function variable_voltage_magnitude_sqr(pm::AbstractPowerModel; nw::Int=pm.cnw, cnd::Int=pm.ccnd, bounded = true)
-    if bounded
-        var(pm, nw, cnd)[:w] = JuMP.@variable(pm.model,
-            [i in ids(pm, nw, :bus)], base_name="$(nw)_$(cnd)_w",
-            lower_bound = ref(pm, nw, :bus, i, "vmin", cnd)^2,
-            upper_bound = ref(pm, nw, :bus, i, "vmax", cnd)^2,
-            start = comp_start_value(ref(pm, nw, :bus, i), "w_start", cnd, 1.001)
-        )
-    else
-        var(pm, nw, cnd)[:w] = JuMP.@variable(pm.model,
-            [i in ids(pm, nw, :bus)], base_name="$(nw)_$(cnd)_w",
-            lower_bound = 0.0,
-            start = comp_start_value(ref(pm, nw, :bus, i), "w_start", cnd, 1.001)
-        )
-    end
-end
-
-"variable: `0 <= w_fr[l] <= buses[branches[l][\"f_bus\"]][\"vmax\"]^2` for `l` in `branch`es"
-function variable_voltage_magnitude_sqr_from_on_off(pm::AbstractPowerModel; nw::Int=pm.cnw, cnd::Int=pm.ccnd)
-    buses = ref(pm, nw, :bus)
-    branches = ref(pm, nw, :branch)
-
-    var(pm, nw, cnd)[:w_fr] = JuMP.@variable(pm.model,
-        [i in ids(pm, nw, :branch)], base_name="$(nw)_$(cnd)_w_fr",
-        lower_bound = 0,
-        upper_bound = buses[branches[i]["f_bus"]]["vmax"][cnd]^2,
-        start = comp_start_value(ref(pm, nw, :branch, i), "w_fr_start", cnd, 1.001)
-    )
-end
-
-"variable: `0 <= w_to[l] <= buses[branches[l][\"t_bus\"]][\"vmax\"]^2` for `l` in `branch`es"
-function variable_voltage_magnitude_sqr_to_on_off(pm::AbstractPowerModel; nw::Int=pm.cnw, cnd::Int=pm.ccnd)
-    buses = ref(pm, nw, :bus)
-    branches = ref(pm, nw, :branch)
-
-    var(pm, nw, cnd)[:w_to] = JuMP.@variable(pm.model,
-        [i in ids(pm, nw, :branch)], base_name="$(nw)_$(cnd)_w_to",
-        lower_bound = 0,
-        upper_bound = buses[branches[i]["t_bus"]]["vmax"][cnd]^2,
-        start = comp_start_value(ref(pm, nw, :branch, i), "w_to_start", cnd, 1.001)
-    )
-end
-
-""
-function variable_cosine(pm::AbstractPowerModel; nw::Int=pm.cnw, cnd::Int=pm.ccnd)
-    cos_min = Dict((bp, -Inf) for bp in ids(pm, nw, :buspairs))
-    cos_max = Dict((bp,  Inf) for bp in ids(pm, nw, :buspairs))
-
-    for (bp, buspair) in ref(pm, nw, :buspairs)
-        angmin = buspair["angmin"][cnd]
-        angmax = buspair["angmax"][cnd]
-        if angmin >= 0
-            cos_max[bp] = cos(angmin)
-            cos_min[bp] = cos(angmax)
-        end
-        if angmax <= 0
-            cos_max[bp] = cos(angmax)
-            cos_min[bp] = cos(angmin)
-        end
-        if angmin < 0 && angmax > 0
-            cos_max[bp] = 1.0
-            cos_min[bp] = min(cos(angmin), cos(angmax))
-        end
-    end
-
-    var(pm, nw, cnd)[:cs] = JuMP.@variable(pm.model,
-        [bp in ids(pm, nw, :buspairs)], base_name="$(nw)_$(cnd)_cs",
-        lower_bound = cos_min[bp],
-        upper_bound = cos_max[bp],
-        start = comp_start_value(ref(pm, nw, :buspairs, bp), "cs_start", cnd, 1.0)
-    )
-end
-
-""
-function variable_sine(pm::AbstractPowerModel; nw::Int=pm.cnw, cnd::Int=pm.ccnd)
-    var(pm, nw, cnd)[:si] = JuMP.@variable(pm.model,
-        [bp in ids(pm, nw, :buspairs)], base_name="$(nw)_$(cnd)_si",
-        lower_bound = sin(ref(pm, nw, :buspairs, bp, "angmin", cnd)),
-        upper_bound = sin(ref(pm, nw, :buspairs, bp, "angmax", cnd)),
-        start = comp_start_value(ref(pm, nw, :buspairs, bp), "si_start", cnd)
-    )
-end
-
-""
-function variable_voltage_product(pm::AbstractPowerModel; nw::Int=pm.cnw, cnd::Int=pm.ccnd, bounded = true)
-    if bounded
-        wr_min, wr_max, wi_min, wi_max = ref_calc_voltage_product_bounds(ref(pm, nw, :buspairs), cnd)
-
-        var(pm, nw, cnd)[:wr] = JuMP.@variable(pm.model,
-            [bp in ids(pm, nw, :buspairs)], base_name="$(nw)_$(cnd)_wr",
-            lower_bound = wr_min[bp],
-            upper_bound = wr_max[bp],
-            start = comp_start_value(ref(pm, nw, :buspairs, bp), "wr_start", cnd, 1.0)
-        )
-        var(pm, nw, cnd)[:wi] = JuMP.@variable(pm.model,
-            [bp in ids(pm, nw, :buspairs)], base_name="$(nw)_$(cnd)_wi",
-            lower_bound = wi_min[bp],
-            upper_bound = wi_max[bp],
-            start = comp_start_value(ref(pm, nw, :buspairs, bp), "wi_start", cnd)
-        )
-    else
-        var(pm, nw, cnd)[:wr] = JuMP.@variable(pm.model,
-            [bp in ids(pm, nw, :buspairs)], base_name="$(nw)_$(cnd)_wr",
-            start = comp_start_value(ref(pm, nw, :buspairs, bp), "wr_start", cnd, 1.0)
-        )
-        var(pm, nw, cnd)[:wi] = JuMP.@variable(pm.model,
-            [bp in ids(pm, nw, :buspairs)], base_name="$(nw)_$(cnd)_wi",
-            start = comp_start_value(ref(pm, nw, :buspairs, bp), "wi_start", cnd)
-        )
-    end
-end
-
-""
-<<<<<<< HEAD
-function variable_voltage_product_on_off(pm::AbstractPowerModel; nw::Int=pm.cnw, cnd::Int=pm.ccnd)
-    wr_min, wr_max, wi_min, wi_max = calc_voltage_product_bounds(ref(pm, nw, :buspairs), cnd)
-=======
-function variable_voltage_product_on_off(pm::GenericPowerModel; nw::Int=pm.cnw, cnd::Int=pm.ccnd)
-    wr_min, wr_max, wi_min, wi_max = ref_calc_voltage_product_bounds(ref(pm, nw, :buspairs), cnd)
->>>>>>> cc9f06e6
-    bi_bp = Dict((i, (b["f_bus"], b["t_bus"])) for (i,b) in ref(pm, nw, :branch))
-
-    var(pm, nw, cnd)[:wr] = JuMP.@variable(pm.model,
-        [b in ids(pm, nw, :branch)], base_name="$(nw)_$(cnd)_wr",
-        lower_bound = min(0, wr_min[bi_bp[b]]),
-        upper_bound = max(0, wr_max[bi_bp[b]]),
-        start = comp_start_value(ref(pm, nw, :buspairs, bi_bp[b]), "wr_start", cnd, 1.0)
-    )
-    var(pm, nw, cnd)[:wi] = JuMP.@variable(pm.model,
-        [b in ids(pm, nw, :branch)], base_name="$(nw)_$(cnd)_wi",
-        lower_bound = min(0, wi_min[bi_bp[b]]),
-        upper_bound = max(0, wi_max[bi_bp[b]]),
-        start = comp_start_value(ref(pm, nw, :buspairs, bi_bp[b]), "wi_start", cnd)
-    )
-end
-
-
-"generates variables for both `active` and `reactive` generation"
-function variable_generation(pm::AbstractPowerModel; kwargs...)
-    variable_active_generation(pm; kwargs...)
-    variable_reactive_generation(pm; kwargs...)
-end
-
-
-"variable: `pg[j]` for `j` in `gen`"
-function variable_active_generation(pm::AbstractPowerModel; nw::Int=pm.cnw, cnd::Int=pm.ccnd, bounded = true)
-    if bounded
-        var(pm, nw, cnd)[:pg] = JuMP.@variable(pm.model,
-            [i in ids(pm, nw, :gen)], base_name="$(nw)_$(cnd)_pg",
-            lower_bound = ref(pm, nw, :gen, i, "pmin", cnd),
-            upper_bound = ref(pm, nw, :gen, i, "pmax", cnd),
-            start = comp_start_value(ref(pm, nw, :gen, i), "pg_start", cnd)
-        )
-    else
-        var(pm, nw, cnd)[:pg] = JuMP.@variable(pm.model,
-            [i in ids(pm, nw, :gen)], base_name="$(nw)_$(cnd)_pg",
-            start = comp_start_value(ref(pm, nw, :gen, i), "pg_start", cnd)
-        )
-    end
-end
-
-"variable: `qq[j]` for `j` in `gen`"
-function variable_reactive_generation(pm::AbstractPowerModel; nw::Int=pm.cnw, cnd::Int=pm.ccnd, bounded = true)
-    if bounded
-        var(pm, nw, cnd)[:qg] = JuMP.@variable(pm.model,
-            [i in ids(pm, nw, :gen)], base_name="$(nw)_$(cnd)_qg",
-            lower_bound = ref(pm, nw, :gen, i, "qmin", cnd),
-            upper_bound = ref(pm, nw, :gen, i, "qmax", cnd),
-            start = comp_start_value(ref(pm, nw, :gen, i), "qg_start", cnd)
-        )
-    else
-        var(pm, nw, cnd)[:qg] = JuMP.@variable(pm.model,
-            [i in ids(pm, nw, :gen)], base_name="$(nw)_$(cnd)_qg",
-            start = comp_start_value(ref(pm, nw, :gen, i), "qg_start", cnd)
-        )
-    end
-end
-
-
-<<<<<<< HEAD
-function variable_generation_indicator(pm::AbstractPowerModel; nw::Int=pm.cnw, cnd::Int=pm.ccnd, relax=false)
-=======
-function variable_generation_indicator(pm::GenericPowerModel; nw::Int=pm.cnw, relax=false)
->>>>>>> cc9f06e6
-    if !relax
-        var(pm, nw)[:z_gen] = JuMP.@variable(pm.model,
-            [i in ids(pm, nw, :gen)], base_name="$(nw)_z_gen",
-            binary = true,
-            start = comp_start_value(ref(pm, nw, :gen, i), "z_gen_start", 1, 1.0)
-        )
-    else
-        var(pm, nw)[:z_gen] = JuMP.@variable(pm.model,
-            [i in ids(pm, nw, :gen)], base_name="$(nw)_z_gen",
-            lower_bound = 0,
-            upper_bound = 1,
-            start = comp_start_value(ref(pm, nw, :gen, i), "z_gen_start", 1, 1.0)
-        )
-    end
-end
-
-
-function variable_generation_on_off(pm::AbstractPowerModel; kwargs...)
-    variable_active_generation_on_off(pm; kwargs...)
-    variable_reactive_generation_on_off(pm; kwargs...)
-end
-
-function variable_active_generation_on_off(pm::AbstractPowerModel; nw::Int=pm.cnw, cnd::Int=pm.ccnd)
-    var(pm, nw, cnd)[:pg] = JuMP.@variable(pm.model,
-        [i in ids(pm, nw, :gen)], base_name="$(nw)_$(cnd)_pg",
-        lower_bound = min(0, ref(pm, nw, :gen, i, "pmin", cnd)),
-        upper_bound = max(0, ref(pm, nw, :gen, i, "pmax", cnd)),
-        start = comp_start_value(ref(pm, nw, :gen, i), "pg_start", cnd)
-    )
-end
-
-function variable_reactive_generation_on_off(pm::AbstractPowerModel; nw::Int=pm.cnw, cnd::Int=pm.ccnd)
-    var(pm, nw, cnd)[:qg] = JuMP.@variable(pm.model,
-        [i in ids(pm, nw, :gen)], base_name="$(nw)_$(cnd)_qg",
-        lower_bound = min(0, ref(pm, nw, :gen, i, "qmin", cnd)),
-        upper_bound = max(0, ref(pm, nw, :gen, i, "qmax", cnd)),
-        start = comp_start_value(ref(pm, nw, :gen, i), "qg_start", cnd)
-    )
-end
-
-
-
-""
-function variable_branch_flow(pm::AbstractPowerModel; kwargs...)
-    variable_active_branch_flow(pm; kwargs...)
-    variable_reactive_branch_flow(pm; kwargs...)
-end
-
-
-"variable: `p[l,i,j]` for `(l,i,j)` in `arcs`"
-function variable_active_branch_flow(pm::AbstractPowerModel; nw::Int=pm.cnw, cnd::Int=pm.ccnd, bounded = true)
-    if bounded
-        flow_lb, flow_ub = ref_calc_branch_flow_bounds(ref(pm, nw, :branch), ref(pm, nw, :bus), cnd)
-
-        p = var(pm, nw, cnd)[:p] = JuMP.@variable(pm.model,
-            [(l,i,j) in ref(pm, nw, :arcs)], base_name="$(nw)_$(cnd)_p",
-            lower_bound = flow_lb[l],
-            upper_bound = flow_ub[l],
-            start = comp_start_value(ref(pm, nw, :branch, l), "p_start", cnd)
-        )
-    else
-        p = var(pm, nw, cnd)[:p] = JuMP.@variable(pm.model,
-            [(l,i,j) in ref(pm, nw, :arcs)], base_name="$(nw)_$(cnd)_p",
-            start = comp_start_value(ref(pm, nw, :branch, l), "p_start", cnd)
-        )
-    end
-
-    for (l,branch) in ref(pm, nw, :branch)
-        if haskey(branch, "pf_start")
-            f_idx = (l, branch["f_bus"], branch["t_bus"])
-            JuMP.set_start_value(p[f_idx], branch["pf_start"])
-        end
-        if haskey(branch, "pt_start")
-            t_idx = (l, branch["t_bus"], branch["f_bus"])
-            JuMP.set_start_value(p[t_idx], branch["pt_start"])
-        end
-    end
-end
-
-"variable: `q[l,i,j]` for `(l,i,j)` in `arcs`"
-function variable_reactive_branch_flow(pm::AbstractPowerModel; nw::Int=pm.cnw, cnd::Int=pm.ccnd, bounded = true)
-    if bounded
-        flow_lb, flow_ub = ref_calc_branch_flow_bounds(ref(pm, nw, :branch), ref(pm, nw, :bus), cnd)
-
-        q = var(pm, nw, cnd)[:q] = JuMP.@variable(pm.model,
-            [(l,i,j) in ref(pm, nw, :arcs)], base_name="$(nw)_$(cnd)_q",
-            lower_bound = flow_lb[l],
-            upper_bound = flow_ub[l],
-            start = comp_start_value(ref(pm, nw, :branch, l), "q_start", cnd)
-        )
-    else
-        q = var(pm, nw, cnd)[:q] = JuMP.@variable(pm.model,
-            [(l,i,j) in ref(pm, nw, :arcs)], base_name="$(nw)_$(cnd)_q",
-            start = comp_start_value(ref(pm, nw, :branch, l), "q_start", cnd)
-        )
-    end
-
-    for (l,branch) in ref(pm, nw, :branch)
-        if haskey(branch, "qf_start")
-            f_idx = (l, branch["f_bus"], branch["t_bus"])
-            JuMP.set_start_value(q[f_idx], branch["qf_start"])
-        end
-        if haskey(branch, "qt_start")
-            t_idx = (l, branch["t_bus"], branch["f_bus"])
-            JuMP.set_start_value(q[t_idx], branch["qt_start"])
-        end
-    end
-end
-
-function variable_dcline_flow(pm::AbstractPowerModel; kwargs...)
-    variable_active_dcline_flow(pm; kwargs...)
-    variable_reactive_dcline_flow(pm; kwargs...)
-end
-
-"variable: `p_dc[l,i,j]` for `(l,i,j)` in `arcs_dc`"
-function variable_active_dcline_flow(pm::AbstractPowerModel; nw::Int=pm.cnw, cnd::Int=pm.ccnd, bounded = true)
-    p_dc = var(pm, nw, cnd)[:p_dc] = JuMP.@variable(pm.model,
-        [arc in ref(pm, nw, :arcs_dc)], base_name="$(nw)_$(cnd)_p_dc",
-    )
-
-    if bounded
-        for (l,dcline) in ref(pm, nw, :dcline)
-            f_idx = (l, dcline["f_bus"], dcline["t_bus"])
-            t_idx = (l, dcline["t_bus"], dcline["f_bus"])
-
-            JuMP.set_lower_bound(p_dc[f_idx], dcline["pminf"][cnd])
-            JuMP.set_upper_bound(p_dc[f_idx], dcline["pmaxf"][cnd])
-
-            JuMP.set_lower_bound(p_dc[t_idx], dcline["pmint"][cnd])
-            JuMP.set_upper_bound(p_dc[t_idx], dcline["pmaxt"][cnd])
-        end
-    end
-
-    for (l,dcline) in ref(pm, nw, :dcline)
-        if haskey(dcline, "pf")
-            f_idx = (l, dcline["f_bus"], dcline["t_bus"])
-            JuMP.set_start_value(p_dc[f_idx], dcline["pf"][cnd])
-        end
-
-        if haskey(dcline, "pt")
-            t_idx = (l, dcline["t_bus"], dcline["f_bus"])
-            JuMP.set_start_value(p_dc[t_idx], dcline["pt"][cnd])
-        end
-    end
-end
-
-"variable: `q_dc[l,i,j]` for `(l,i,j)` in `arcs_dc`"
-function variable_reactive_dcline_flow(pm::AbstractPowerModel; nw::Int=pm.cnw, cnd::Int=pm.ccnd, bounded = true)
-    q_dc = var(pm, nw, cnd)[:q_dc] = JuMP.@variable(pm.model,
-        [arc in ref(pm, nw, :arcs_dc)], base_name="$(nw)_$(cnd)_q_dc",
-    )
-
-    if bounded
-        for (l,dcline) in ref(pm, nw, :dcline)
-            f_idx = (l, dcline["f_bus"], dcline["t_bus"])
-            t_idx = (l, dcline["t_bus"], dcline["f_bus"])
-
-            JuMP.set_lower_bound(q_dc[f_idx], dcline["qminf"][cnd])
-            JuMP.set_upper_bound(q_dc[f_idx], dcline["qmaxf"][cnd])
-
-            JuMP.set_lower_bound(q_dc[t_idx], dcline["qmint"][cnd])
-            JuMP.set_upper_bound(q_dc[t_idx], dcline["qmaxt"][cnd])
-        end
-    end
-
-    for (l,dcline) in ref(pm, nw, :dcline)
-        if haskey(dcline, "qf")
-            f_idx = (l, dcline["f_bus"], dcline["t_bus"])
-            JuMP.set_start_value(q_dc[f_idx], dcline["qf"][cnd])
-        end
-
-        if haskey(dcline, "qt")
-            t_idx = (l, dcline["t_bus"], dcline["f_bus"])
-            JuMP.set_start_value(q_dc[t_idx], dcline["qt"][cnd])
-        end
-    end
-end
-
-
-
-
-"variables for modeling storage units, includes grid injection and internal variables"
-function variable_storage(pm::AbstractPowerModel; kwargs...)
-    variable_active_storage(pm; kwargs...)
-    variable_reactive_storage(pm; kwargs...)
-    variable_storage_energy(pm; kwargs...)
-    variable_storage_charge(pm; kwargs...)
-    variable_storage_discharge(pm; kwargs...)
-end
-
-""
-<<<<<<< HEAD
-function variable_active_storage(pm::AbstractPowerModel; nw::Int=pm.cnw, cnd::Int=pm.ccnd)
-    inj_lb, inj_ub = calc_storage_injection_bounds(ref(pm, nw, :storage), ref(pm, nw, :bus), cnd)
-=======
-function variable_active_storage(pm::GenericPowerModel; nw::Int=pm.cnw, cnd::Int=pm.ccnd)
-    inj_lb, inj_ub = ref_calc_storage_injection_bounds(ref(pm, nw, :storage), ref(pm, nw, :bus), cnd)
->>>>>>> cc9f06e6
-
-    var(pm, nw, cnd)[:ps] = JuMP.@variable(pm.model,
-        [i in ids(pm, nw, :storage)], base_name="$(nw)_$(cnd)_ps",
-        lower_bound = inj_lb[i],
-        upper_bound = inj_ub[i],
-        start = comp_start_value(ref(pm, nw, :storage, i), "ps_start", cnd)
-    )
-end
-
-""
-<<<<<<< HEAD
-function variable_reactive_storage(pm::AbstractPowerModel; nw::Int=pm.cnw, cnd::Int=pm.ccnd)
-    inj_lb, inj_ub = calc_storage_injection_bounds(ref(pm, nw, :storage), ref(pm, nw, :bus), cnd)
-=======
-function variable_reactive_storage(pm::GenericPowerModel; nw::Int=pm.cnw, cnd::Int=pm.ccnd)
-    inj_lb, inj_ub = ref_calc_storage_injection_bounds(ref(pm, nw, :storage), ref(pm, nw, :bus), cnd)
->>>>>>> cc9f06e6
-
-    var(pm, nw, cnd)[:qs] = JuMP.@variable(pm.model,
-        [i in ids(pm, nw, :storage)], base_name="$(nw)_$(cnd)_qs",
-        lower_bound = max(inj_lb[i], ref(pm, nw, :storage, i, "qmin", cnd)),
-        upper_bound = min(inj_ub[i], ref(pm, nw, :storage, i, "qmax", cnd)),
-        start = comp_start_value(ref(pm, nw, :storage, i), "qs_start", cnd)
-    )
-end
-
-""
-function variable_storage_energy(pm::AbstractPowerModel; nw::Int=pm.cnw)
-    var(pm, nw)[:se] = JuMP.@variable(pm.model,
-        [i in ids(pm, nw, :storage)], base_name="$(nw)_se",
-        lower_bound = 0,
-        upper_bound = ref(pm, nw, :storage, i, "energy_rating"),
-        start = comp_start_value(ref(pm, nw, :storage, i), "se_start", 1)
-    )
-end
-
-""
-function variable_storage_charge(pm::AbstractPowerModel; nw::Int=pm.cnw)
-    var(pm, nw)[:sc] = JuMP.@variable(pm.model,
-        [i in ids(pm, nw, :storage)], base_name="$(nw)_sc",
-        lower_bound = 0,
-        upper_bound = ref(pm, nw, :storage, i, "charge_rating"),
-        start = comp_start_value(ref(pm, nw, :storage, i), "sc_start", 1)
-    )
-end
-
-""
-function variable_storage_discharge(pm::AbstractPowerModel; nw::Int=pm.cnw)
-    var(pm, nw)[:sd] = JuMP.@variable(pm.model,
-        [i in ids(pm, nw, :storage)], base_name="$(nw)_sd",
-        lower_bound = 0,
-        upper_bound = ref(pm, nw, :storage, i, "discharge_rating"),
-        start = comp_start_value(ref(pm, nw, :storage, i), "sd_start", 1)
-    )
-end
-
-"variables for modeling storage units, includes grid injection and internal variables, with mixed int variables for charge/discharge"
-function variable_storage_mi(pm::GenericPowerModel; kwargs...)
-    variable_active_storage(pm; kwargs...)
-    variable_reactive_storage(pm; kwargs...)
-    variable_storage_energy(pm; kwargs...)
-    variable_storage_charge(pm; kwargs...)
-    variable_storage_discharge(pm; kwargs...)
-    variable_storage_complementary_indicator(pm; kwargs...)
-end
-
-""
-function variable_storage_complementary_indicator(pm::GenericPowerModel; nw::Int=pm.cnw)
-    var(pm, nw)[:sc_on] = JuMP.@variable(pm.model,
-        [i in ids(pm, nw, :storage)], base_name="$(nw)_sc", Bin,
-        start = comp_start_value(ref(pm, nw, :storage, i), "sc_on_start", 0)
-    )
-    var(pm, nw)[:sd_on] = JuMP.@variable(pm.model,
-        [i in ids(pm, nw, :storage)], base_name="$(nw)_sd", Bin,
-        start = comp_start_value(ref(pm, nw, :storage, i), "sd_on_start", 0)
-    )
-end
-
-function variable_storage_mi_on_off(pm::GenericPowerModel; kwargs...)
-    variable_active_storage_on_off(pm; kwargs...)
-    variable_reactive_storage_on_off(pm; kwargs...)
-    variable_storage_energy(pm; kwargs...)
-    variable_storage_charge(pm; kwargs...)
-    variable_storage_discharge(pm; kwargs...)
-    variable_storage_complementary_indicator(pm; kwargs...)
-end
-
-function variable_active_storage_on_off(pm::GenericPowerModel; nw::Int=pm.cnw, cnd::Int=pm.ccnd)
-    inj_lb, inj_ub = ref_calc_storage_injection_bounds(ref(pm, nw, :storage), ref(pm, nw, :bus), cnd)
-
-    var(pm, nw, cnd)[:ps] = JuMP.@variable(pm.model,
-        [i in ids(pm, nw, :storage)], base_name="$(nw)_$(cnd)_ps",
-        lower_bound = min(0, inj_lb[i]),
-        upper_bound = max(0, inj_ub[i]),
-        start = comp_start_value(ref(pm, nw, :storage, i), "ps_start", cnd)
-    )
-end
-
-function variable_reactive_storage_on_off(pm::GenericPowerModel; nw::Int=pm.cnw, cnd::Int=pm.ccnd)
-    inj_lb, inj_ub = ref_calc_storage_injection_bounds(ref(pm, nw, :storage), ref(pm, nw, :bus), cnd)
-
-    var(pm, nw, cnd)[:qs] = JuMP.@variable(pm.model,
-        [i in ids(pm, nw, :storage)], base_name="$(nw)_$(cnd)_qs",
-        lower_bound = min(0, max(inj_lb[i], ref(pm, nw, :storage, i, "qmin", cnd))),
-        upper_bound = max(0, min(inj_ub[i], ref(pm, nw, :storage, i, "qmax", cnd))),
-        start = comp_start_value(ref(pm, nw, :storage, i), "qs_start", cnd)
-    )
-end
-
-function variable_storage_indicator(pm::GenericPowerModel; nw::Int=pm.cnw, relax=false)
-    if !relax
-        var(pm, nw)[:z_storage] = JuMP.@variable(pm.model,
-            [i in ids(pm, nw, :storage)], base_name="$(nw)_z_storage",
-            binary = true,
-            start = comp_start_value(ref(pm, nw, :storage, i), "z_storage_start", 1, 1.0)
-        )
-    else
-        var(pm, nw)[:z_storage] = JuMP.@variable(pm.model,
-            [i in ids(pm, nw, :storage)], base_name="$(nw)_z_storage",
-            lower_bound = 0,
-            upper_bound = 1,
-            start = comp_start_value(ref(pm, nw, :storage, i), "z_storage_start", 1, 1.0)
-        )
-    end
-end
-
-
-##################################################################
-### Network Expantion Variables
-
-"generates variables for both `active` and `reactive` `branch_flow_ne`"
-function variable_branch_flow_ne(pm::AbstractPowerModel; kwargs...)
-    variable_active_branch_flow_ne(pm; kwargs...)
-    variable_reactive_branch_flow_ne(pm; kwargs...)
-end
-
-"variable: `-ne_branch[l][\"rate_a\"] <= p_ne[l,i,j] <= ne_branch[l][\"rate_a\"]` for `(l,i,j)` in `ne_arcs`"
-function variable_active_branch_flow_ne(pm::AbstractPowerModel; nw::Int=pm.cnw, cnd::Int=pm.ccnd)
-    var(pm, nw, cnd)[:p_ne] = JuMP.@variable(pm.model,
-        [(l,i,j) in ref(pm, nw, :ne_arcs)], base_name="$(nw)_$(cnd)_p_ne",
-        lower_bound = -ref(pm, nw, :ne_branch, l, "rate_a", cnd),
-        upper_bound =  ref(pm, nw, :ne_branch, l, "rate_a", cnd),
-        start = comp_start_value(ref(pm, nw, :ne_branch, l), "p_start", cnd)
-    )
-end
-
-"variable: `-ne_branch[l][\"rate_a\"] <= q_ne[l,i,j] <= ne_branch[l][\"rate_a\"]` for `(l,i,j)` in `ne_arcs`"
-function variable_reactive_branch_flow_ne(pm::AbstractPowerModel; nw::Int=pm.cnw, cnd::Int=pm.ccnd)
-    var(pm, nw, cnd)[:q_ne] = JuMP.@variable(pm.model,
-        [(l,i,j) in ref(pm, nw, :ne_arcs)], base_name="$(nw)_$(cnd)_q_ne",
-        lower_bound = -ref(pm, nw, :ne_branch, l, "rate_a", cnd),
-        upper_bound =  ref(pm, nw, :ne_branch, l, "rate_a", cnd),
-        start = comp_start_value(ref(pm, nw, :ne_branch, l), "q_start", cnd)
-    )
-end
-
-"variable: `0 <= branch_z[l] <= 1` for `l` in `branch`es"
-function variable_branch_indicator(pm::AbstractPowerModel; nw::Int=pm.cnw, cnd::Int=pm.ccnd)
-    var(pm, nw, cnd)[:branch_z] = JuMP.@variable(pm.model,
-        [l in ids(pm, nw, :branch)], base_name="$(nw)_$(cnd)_branch_z",
-        binary = true,
-        start = comp_start_value(ref(pm, nw, :branch, l), "branch_z_start", cnd, 1.0)
-    )
-end
-
-"variable: `0 <= branch_ne[l] <= 1` for `l` in `branch`es"
-function variable_branch_ne(pm::AbstractPowerModel; nw::Int=pm.cnw, cnd::Int=pm.ccnd)
-    var(pm, nw, cnd)[:branch_ne] = JuMP.@variable(pm.model,
-        [l in ids(pm, nw, :ne_branch)], base_name="$(nw)_$(cnd)_branch_ne",
-        binary = true,
-        start = comp_start_value(ref(pm, nw, :ne_branch, l), "branch_tnep_start", cnd, 1.0)
-    )
-end
+################################################################################
+# This file defines common variables used in power flow models
+# This will hopefully make everything more compositional
+################################################################################
+
+
+function comp_start_value(comp::Dict{String,<:Any}, key::String, conductor::Int, default=0.0)
+    if haskey(comp, key)
+        vals = comp[key]
+        return conductor_value(vals, conductor)
+    end
+    return default
+end
+
+
+"variable: `t[i]` for `i` in `bus`es"
+function variable_voltage_angle(pm::AbstractPowerModel; nw::Int=pm.cnw, cnd::Int=pm.ccnd, bounded::Bool = true)
+    var(pm, nw, cnd)[:va] = JuMP.@variable(pm.model,
+        [i in ids(pm, nw, :bus)], base_name="$(nw)_$(cnd)_va",
+        start = comp_start_value(ref(pm, nw, :bus, i), "va_start", cnd)
+    )
+end
+
+"variable: `v[i]` for `i` in `bus`es"
+function variable_voltage_magnitude(pm::AbstractPowerModel; nw::Int=pm.cnw, cnd::Int=pm.ccnd, bounded = true)
+    if bounded
+        var(pm, nw, cnd)[:vm] = JuMP.@variable(pm.model,
+            [i in ids(pm, nw, :bus)], base_name="$(nw)_$(cnd)_vm",
+            lower_bound = ref(pm, nw, :bus, i, "vmin", cnd),
+            upper_bound = ref(pm, nw, :bus, i, "vmax", cnd),
+            start = comp_start_value(ref(pm, nw, :bus, i), "vm_start", cnd, 1.0)
+        )
+    else
+        var(pm, nw, cnd)[:vm] = JuMP.@variable(pm.model,
+            [i in ids(pm, nw, :bus)], base_name="$(nw)_$(cnd)_vm",
+            start = comp_start_value(ref(pm, nw, :bus, i), "vm_start", cnd, 1.0)
+        )
+    end
+end
+
+
+"real part of the voltage variable `i` in `bus`es"
+function variable_voltage_real(pm::AbstractPowerModel; nw::Int=pm.cnw, cnd::Int=pm.ccnd, bounded::Bool = true)
+    if bounded
+        var(pm, nw, cnd)[:vr] = JuMP.@variable(pm.model,
+            [i in ids(pm, nw, :bus)], base_name="$(nw)_$(cnd)_vr",
+            lower_bound = -ref(pm, nw, :bus, i, "vmax", cnd),
+            upper_bound =  ref(pm, nw, :bus, i, "vmax", cnd),
+            start = comp_start_value(ref(pm, nw, :bus, i), "vr_start", cnd, 1.0)
+        )
+    else
+        var(pm, nw, cnd)[:vr] = JuMP.@variable(pm.model,
+            [i in ids(pm, nw, :bus)], base_name="$(nw)_$(cnd)_vr",
+            start = comp_start_value(ref(pm, nw, :bus, i), "vr_start", cnd, 1.0)
+        )
+    end
+end
+
+"real part of the voltage variable `i` in `bus`es"
+function variable_voltage_imaginary(pm::AbstractPowerModel; nw::Int=pm.cnw, cnd::Int=pm.ccnd, bounded::Bool = true)
+    if bounded
+        var(pm, nw, cnd)[:vi] = JuMP.@variable(pm.model,
+            [i in ids(pm, nw, :bus)], base_name="$(nw)_$(cnd)_vi",
+            lower_bound = -ref(pm, nw, :bus, i, "vmax", cnd),
+            upper_bound =  ref(pm, nw, :bus, i, "vmax", cnd),
+            start = comp_start_value(ref(pm, nw, :bus, i), "vi_start", cnd)
+        )
+    else
+        var(pm, nw, cnd)[:vi] = JuMP.@variable(pm.model,
+            [i in ids(pm, nw, :bus)], base_name="$(nw)_$(cnd)_vi",
+            start = comp_start_value(ref(pm, nw, :bus, i), "vi_start", cnd)
+        )
+    end
+end
+
+
+
+"variable: `0 <= vm_fr[l] <= buses[branches[l][\"f_bus\"]][\"vmax\"]` for `l` in `branch`es"
+function variable_voltage_magnitude_from_on_off(pm::AbstractPowerModel; nw::Int=pm.cnw, cnd::Int=pm.ccnd)
+    buses = ref(pm, nw, :bus)
+    branches = ref(pm, nw, :branch)
+
+    var(pm, nw, cnd)[:vm_fr] = JuMP.@variable(pm.model,
+        [i in ids(pm, nw, :branch)], base_name="$(nw)_$(cnd)_vm_fr",
+        lower_bound = 0,
+        upper_bound = buses[branches[i]["f_bus"]]["vmax"][cnd],
+        start = comp_start_value(ref(pm, nw, :branch, i), "vm_fr_start", cnd, 1.0)
+    )
+end
+
+"variable: `0 <= vm_to[l] <= buses[branches[l][\"t_bus\"]][\"vmax\"]` for `l` in `branch`es"
+function variable_voltage_magnitude_to_on_off(pm::AbstractPowerModel; nw::Int=pm.cnw, cnd::Int=pm.ccnd)
+    buses = ref(pm, nw, :bus)
+    branches = ref(pm, nw, :branch)
+
+    var(pm, nw, cnd)[:vm_to] = JuMP.@variable(pm.model,
+        [i in ids(pm, nw, :branch)], base_name="$(nw)_$(cnd)_vm_to",
+        lower_bound = 0,
+        upper_bound = buses[branches[i]["t_bus"]]["vmax"][cnd],
+        start = comp_start_value(ref(pm, nw, :branch, i), "vm_to_start", cnd, 1.0)
+    )
+end
+
+
+"variable: `w[i] >= 0` for `i` in `bus`es"
+function variable_voltage_magnitude_sqr(pm::AbstractPowerModel; nw::Int=pm.cnw, cnd::Int=pm.ccnd, bounded = true)
+    if bounded
+        var(pm, nw, cnd)[:w] = JuMP.@variable(pm.model,
+            [i in ids(pm, nw, :bus)], base_name="$(nw)_$(cnd)_w",
+            lower_bound = ref(pm, nw, :bus, i, "vmin", cnd)^2,
+            upper_bound = ref(pm, nw, :bus, i, "vmax", cnd)^2,
+            start = comp_start_value(ref(pm, nw, :bus, i), "w_start", cnd, 1.001)
+        )
+    else
+        var(pm, nw, cnd)[:w] = JuMP.@variable(pm.model,
+            [i in ids(pm, nw, :bus)], base_name="$(nw)_$(cnd)_w",
+            lower_bound = 0.0,
+            start = comp_start_value(ref(pm, nw, :bus, i), "w_start", cnd, 1.001)
+        )
+    end
+end
+
+"variable: `0 <= w_fr[l] <= buses[branches[l][\"f_bus\"]][\"vmax\"]^2` for `l` in `branch`es"
+function variable_voltage_magnitude_sqr_from_on_off(pm::AbstractPowerModel; nw::Int=pm.cnw, cnd::Int=pm.ccnd)
+    buses = ref(pm, nw, :bus)
+    branches = ref(pm, nw, :branch)
+
+    var(pm, nw, cnd)[:w_fr] = JuMP.@variable(pm.model,
+        [i in ids(pm, nw, :branch)], base_name="$(nw)_$(cnd)_w_fr",
+        lower_bound = 0,
+        upper_bound = buses[branches[i]["f_bus"]]["vmax"][cnd]^2,
+        start = comp_start_value(ref(pm, nw, :branch, i), "w_fr_start", cnd, 1.001)
+    )
+end
+
+"variable: `0 <= w_to[l] <= buses[branches[l][\"t_bus\"]][\"vmax\"]^2` for `l` in `branch`es"
+function variable_voltage_magnitude_sqr_to_on_off(pm::AbstractPowerModel; nw::Int=pm.cnw, cnd::Int=pm.ccnd)
+    buses = ref(pm, nw, :bus)
+    branches = ref(pm, nw, :branch)
+
+    var(pm, nw, cnd)[:w_to] = JuMP.@variable(pm.model,
+        [i in ids(pm, nw, :branch)], base_name="$(nw)_$(cnd)_w_to",
+        lower_bound = 0,
+        upper_bound = buses[branches[i]["t_bus"]]["vmax"][cnd]^2,
+        start = comp_start_value(ref(pm, nw, :branch, i), "w_to_start", cnd, 1.001)
+    )
+end
+
+""
+function variable_cosine(pm::AbstractPowerModel; nw::Int=pm.cnw, cnd::Int=pm.ccnd)
+    cos_min = Dict((bp, -Inf) for bp in ids(pm, nw, :buspairs))
+    cos_max = Dict((bp,  Inf) for bp in ids(pm, nw, :buspairs))
+
+    for (bp, buspair) in ref(pm, nw, :buspairs)
+        angmin = buspair["angmin"][cnd]
+        angmax = buspair["angmax"][cnd]
+        if angmin >= 0
+            cos_max[bp] = cos(angmin)
+            cos_min[bp] = cos(angmax)
+        end
+        if angmax <= 0
+            cos_max[bp] = cos(angmax)
+            cos_min[bp] = cos(angmin)
+        end
+        if angmin < 0 && angmax > 0
+            cos_max[bp] = 1.0
+            cos_min[bp] = min(cos(angmin), cos(angmax))
+        end
+    end
+
+    var(pm, nw, cnd)[:cs] = JuMP.@variable(pm.model,
+        [bp in ids(pm, nw, :buspairs)], base_name="$(nw)_$(cnd)_cs",
+        lower_bound = cos_min[bp],
+        upper_bound = cos_max[bp],
+        start = comp_start_value(ref(pm, nw, :buspairs, bp), "cs_start", cnd, 1.0)
+    )
+end
+
+""
+function variable_sine(pm::AbstractPowerModel; nw::Int=pm.cnw, cnd::Int=pm.ccnd)
+    var(pm, nw, cnd)[:si] = JuMP.@variable(pm.model,
+        [bp in ids(pm, nw, :buspairs)], base_name="$(nw)_$(cnd)_si",
+        lower_bound = sin(ref(pm, nw, :buspairs, bp, "angmin", cnd)),
+        upper_bound = sin(ref(pm, nw, :buspairs, bp, "angmax", cnd)),
+        start = comp_start_value(ref(pm, nw, :buspairs, bp), "si_start", cnd)
+    )
+end
+
+""
+function variable_voltage_product(pm::AbstractPowerModel; nw::Int=pm.cnw, cnd::Int=pm.ccnd, bounded = true)
+    if bounded
+        wr_min, wr_max, wi_min, wi_max = ref_calc_voltage_product_bounds(ref(pm, nw, :buspairs), cnd)
+
+        var(pm, nw, cnd)[:wr] = JuMP.@variable(pm.model,
+            [bp in ids(pm, nw, :buspairs)], base_name="$(nw)_$(cnd)_wr",
+            lower_bound = wr_min[bp],
+            upper_bound = wr_max[bp],
+            start = comp_start_value(ref(pm, nw, :buspairs, bp), "wr_start", cnd, 1.0)
+        )
+        var(pm, nw, cnd)[:wi] = JuMP.@variable(pm.model,
+            [bp in ids(pm, nw, :buspairs)], base_name="$(nw)_$(cnd)_wi",
+            lower_bound = wi_min[bp],
+            upper_bound = wi_max[bp],
+            start = comp_start_value(ref(pm, nw, :buspairs, bp), "wi_start", cnd)
+        )
+    else
+        var(pm, nw, cnd)[:wr] = JuMP.@variable(pm.model,
+            [bp in ids(pm, nw, :buspairs)], base_name="$(nw)_$(cnd)_wr",
+            start = comp_start_value(ref(pm, nw, :buspairs, bp), "wr_start", cnd, 1.0)
+        )
+        var(pm, nw, cnd)[:wi] = JuMP.@variable(pm.model,
+            [bp in ids(pm, nw, :buspairs)], base_name="$(nw)_$(cnd)_wi",
+            start = comp_start_value(ref(pm, nw, :buspairs, bp), "wi_start", cnd)
+        )
+    end
+end
+
+""
+function variable_voltage_product_on_off(pm::AbstractPowerModel; nw::Int=pm.cnw, cnd::Int=pm.ccnd)
+    wr_min, wr_max, wi_min, wi_max = ref_calc_voltage_product_bounds(ref(pm, nw, :buspairs), cnd)
+    bi_bp = Dict((i, (b["f_bus"], b["t_bus"])) for (i,b) in ref(pm, nw, :branch))
+
+    var(pm, nw, cnd)[:wr] = JuMP.@variable(pm.model,
+        [b in ids(pm, nw, :branch)], base_name="$(nw)_$(cnd)_wr",
+        lower_bound = min(0, wr_min[bi_bp[b]]),
+        upper_bound = max(0, wr_max[bi_bp[b]]),
+        start = comp_start_value(ref(pm, nw, :buspairs, bi_bp[b]), "wr_start", cnd, 1.0)
+    )
+    var(pm, nw, cnd)[:wi] = JuMP.@variable(pm.model,
+        [b in ids(pm, nw, :branch)], base_name="$(nw)_$(cnd)_wi",
+        lower_bound = min(0, wi_min[bi_bp[b]]),
+        upper_bound = max(0, wi_max[bi_bp[b]]),
+        start = comp_start_value(ref(pm, nw, :buspairs, bi_bp[b]), "wi_start", cnd)
+    )
+end
+
+
+"generates variables for both `active` and `reactive` generation"
+function variable_generation(pm::AbstractPowerModel; kwargs...)
+    variable_active_generation(pm; kwargs...)
+    variable_reactive_generation(pm; kwargs...)
+end
+
+
+"variable: `pg[j]` for `j` in `gen`"
+function variable_active_generation(pm::AbstractPowerModel; nw::Int=pm.cnw, cnd::Int=pm.ccnd, bounded = true)
+    if bounded
+        var(pm, nw, cnd)[:pg] = JuMP.@variable(pm.model,
+            [i in ids(pm, nw, :gen)], base_name="$(nw)_$(cnd)_pg",
+            lower_bound = ref(pm, nw, :gen, i, "pmin", cnd),
+            upper_bound = ref(pm, nw, :gen, i, "pmax", cnd),
+            start = comp_start_value(ref(pm, nw, :gen, i), "pg_start", cnd)
+        )
+    else
+        var(pm, nw, cnd)[:pg] = JuMP.@variable(pm.model,
+            [i in ids(pm, nw, :gen)], base_name="$(nw)_$(cnd)_pg",
+            start = comp_start_value(ref(pm, nw, :gen, i), "pg_start", cnd)
+        )
+    end
+end
+
+"variable: `qq[j]` for `j` in `gen`"
+function variable_reactive_generation(pm::AbstractPowerModel; nw::Int=pm.cnw, cnd::Int=pm.ccnd, bounded = true)
+    if bounded
+        var(pm, nw, cnd)[:qg] = JuMP.@variable(pm.model,
+            [i in ids(pm, nw, :gen)], base_name="$(nw)_$(cnd)_qg",
+            lower_bound = ref(pm, nw, :gen, i, "qmin", cnd),
+            upper_bound = ref(pm, nw, :gen, i, "qmax", cnd),
+            start = comp_start_value(ref(pm, nw, :gen, i), "qg_start", cnd)
+        )
+    else
+        var(pm, nw, cnd)[:qg] = JuMP.@variable(pm.model,
+            [i in ids(pm, nw, :gen)], base_name="$(nw)_$(cnd)_qg",
+            start = comp_start_value(ref(pm, nw, :gen, i), "qg_start", cnd)
+        )
+    end
+end
+
+
+function variable_generation_indicator(pm::AbstractPowerModel; nw::Int=pm.cnw, relax=false)
+    if !relax
+        var(pm, nw)[:z_gen] = JuMP.@variable(pm.model,
+            [i in ids(pm, nw, :gen)], base_name="$(nw)_z_gen",
+            binary = true,
+            start = comp_start_value(ref(pm, nw, :gen, i), "z_gen_start", 1, 1.0)
+        )
+    else
+        var(pm, nw)[:z_gen] = JuMP.@variable(pm.model,
+            [i in ids(pm, nw, :gen)], base_name="$(nw)_z_gen",
+            lower_bound = 0,
+            upper_bound = 1,
+            start = comp_start_value(ref(pm, nw, :gen, i), "z_gen_start", 1, 1.0)
+        )
+    end
+end
+
+
+function variable_generation_on_off(pm::AbstractPowerModel; kwargs...)
+    variable_active_generation_on_off(pm; kwargs...)
+    variable_reactive_generation_on_off(pm; kwargs...)
+end
+
+function variable_active_generation_on_off(pm::AbstractPowerModel; nw::Int=pm.cnw, cnd::Int=pm.ccnd)
+    var(pm, nw, cnd)[:pg] = JuMP.@variable(pm.model,
+        [i in ids(pm, nw, :gen)], base_name="$(nw)_$(cnd)_pg",
+        lower_bound = min(0, ref(pm, nw, :gen, i, "pmin", cnd)),
+        upper_bound = max(0, ref(pm, nw, :gen, i, "pmax", cnd)),
+        start = comp_start_value(ref(pm, nw, :gen, i), "pg_start", cnd)
+    )
+end
+
+function variable_reactive_generation_on_off(pm::AbstractPowerModel; nw::Int=pm.cnw, cnd::Int=pm.ccnd)
+    var(pm, nw, cnd)[:qg] = JuMP.@variable(pm.model,
+        [i in ids(pm, nw, :gen)], base_name="$(nw)_$(cnd)_qg",
+        lower_bound = min(0, ref(pm, nw, :gen, i, "qmin", cnd)),
+        upper_bound = max(0, ref(pm, nw, :gen, i, "qmax", cnd)),
+        start = comp_start_value(ref(pm, nw, :gen, i), "qg_start", cnd)
+    )
+end
+
+
+
+""
+function variable_branch_flow(pm::AbstractPowerModel; kwargs...)
+    variable_active_branch_flow(pm; kwargs...)
+    variable_reactive_branch_flow(pm; kwargs...)
+end
+
+
+"variable: `p[l,i,j]` for `(l,i,j)` in `arcs`"
+function variable_active_branch_flow(pm::AbstractPowerModel; nw::Int=pm.cnw, cnd::Int=pm.ccnd, bounded = true)
+    if bounded
+        flow_lb, flow_ub = ref_calc_branch_flow_bounds(ref(pm, nw, :branch), ref(pm, nw, :bus), cnd)
+
+        p = var(pm, nw, cnd)[:p] = JuMP.@variable(pm.model,
+            [(l,i,j) in ref(pm, nw, :arcs)], base_name="$(nw)_$(cnd)_p",
+            lower_bound = flow_lb[l],
+            upper_bound = flow_ub[l],
+            start = comp_start_value(ref(pm, nw, :branch, l), "p_start", cnd)
+        )
+    else
+        p = var(pm, nw, cnd)[:p] = JuMP.@variable(pm.model,
+            [(l,i,j) in ref(pm, nw, :arcs)], base_name="$(nw)_$(cnd)_p",
+            start = comp_start_value(ref(pm, nw, :branch, l), "p_start", cnd)
+        )
+    end
+
+    for (l,branch) in ref(pm, nw, :branch)
+        if haskey(branch, "pf_start")
+            f_idx = (l, branch["f_bus"], branch["t_bus"])
+            JuMP.set_start_value(p[f_idx], branch["pf_start"])
+        end
+        if haskey(branch, "pt_start")
+            t_idx = (l, branch["t_bus"], branch["f_bus"])
+            JuMP.set_start_value(p[t_idx], branch["pt_start"])
+        end
+    end
+end
+
+"variable: `q[l,i,j]` for `(l,i,j)` in `arcs`"
+function variable_reactive_branch_flow(pm::AbstractPowerModel; nw::Int=pm.cnw, cnd::Int=pm.ccnd, bounded = true)
+    if bounded
+        flow_lb, flow_ub = ref_calc_branch_flow_bounds(ref(pm, nw, :branch), ref(pm, nw, :bus), cnd)
+
+        q = var(pm, nw, cnd)[:q] = JuMP.@variable(pm.model,
+            [(l,i,j) in ref(pm, nw, :arcs)], base_name="$(nw)_$(cnd)_q",
+            lower_bound = flow_lb[l],
+            upper_bound = flow_ub[l],
+            start = comp_start_value(ref(pm, nw, :branch, l), "q_start", cnd)
+        )
+    else
+        q = var(pm, nw, cnd)[:q] = JuMP.@variable(pm.model,
+            [(l,i,j) in ref(pm, nw, :arcs)], base_name="$(nw)_$(cnd)_q",
+            start = comp_start_value(ref(pm, nw, :branch, l), "q_start", cnd)
+        )
+    end
+
+    for (l,branch) in ref(pm, nw, :branch)
+        if haskey(branch, "qf_start")
+            f_idx = (l, branch["f_bus"], branch["t_bus"])
+            JuMP.set_start_value(q[f_idx], branch["qf_start"])
+        end
+        if haskey(branch, "qt_start")
+            t_idx = (l, branch["t_bus"], branch["f_bus"])
+            JuMP.set_start_value(q[t_idx], branch["qt_start"])
+        end
+    end
+end
+
+function variable_dcline_flow(pm::AbstractPowerModel; kwargs...)
+    variable_active_dcline_flow(pm; kwargs...)
+    variable_reactive_dcline_flow(pm; kwargs...)
+end
+
+"variable: `p_dc[l,i,j]` for `(l,i,j)` in `arcs_dc`"
+function variable_active_dcline_flow(pm::AbstractPowerModel; nw::Int=pm.cnw, cnd::Int=pm.ccnd, bounded = true)
+    p_dc = var(pm, nw, cnd)[:p_dc] = JuMP.@variable(pm.model,
+        [arc in ref(pm, nw, :arcs_dc)], base_name="$(nw)_$(cnd)_p_dc",
+    )
+
+    if bounded
+        for (l,dcline) in ref(pm, nw, :dcline)
+            f_idx = (l, dcline["f_bus"], dcline["t_bus"])
+            t_idx = (l, dcline["t_bus"], dcline["f_bus"])
+
+            JuMP.set_lower_bound(p_dc[f_idx], dcline["pminf"][cnd])
+            JuMP.set_upper_bound(p_dc[f_idx], dcline["pmaxf"][cnd])
+
+            JuMP.set_lower_bound(p_dc[t_idx], dcline["pmint"][cnd])
+            JuMP.set_upper_bound(p_dc[t_idx], dcline["pmaxt"][cnd])
+        end
+    end
+
+    for (l,dcline) in ref(pm, nw, :dcline)
+        if haskey(dcline, "pf")
+            f_idx = (l, dcline["f_bus"], dcline["t_bus"])
+            JuMP.set_start_value(p_dc[f_idx], dcline["pf"][cnd])
+        end
+
+        if haskey(dcline, "pt")
+            t_idx = (l, dcline["t_bus"], dcline["f_bus"])
+            JuMP.set_start_value(p_dc[t_idx], dcline["pt"][cnd])
+        end
+    end
+end
+
+"variable: `q_dc[l,i,j]` for `(l,i,j)` in `arcs_dc`"
+function variable_reactive_dcline_flow(pm::AbstractPowerModel; nw::Int=pm.cnw, cnd::Int=pm.ccnd, bounded = true)
+    q_dc = var(pm, nw, cnd)[:q_dc] = JuMP.@variable(pm.model,
+        [arc in ref(pm, nw, :arcs_dc)], base_name="$(nw)_$(cnd)_q_dc",
+    )
+
+    if bounded
+        for (l,dcline) in ref(pm, nw, :dcline)
+            f_idx = (l, dcline["f_bus"], dcline["t_bus"])
+            t_idx = (l, dcline["t_bus"], dcline["f_bus"])
+
+            JuMP.set_lower_bound(q_dc[f_idx], dcline["qminf"][cnd])
+            JuMP.set_upper_bound(q_dc[f_idx], dcline["qmaxf"][cnd])
+
+            JuMP.set_lower_bound(q_dc[t_idx], dcline["qmint"][cnd])
+            JuMP.set_upper_bound(q_dc[t_idx], dcline["qmaxt"][cnd])
+        end
+    end
+
+    for (l,dcline) in ref(pm, nw, :dcline)
+        if haskey(dcline, "qf")
+            f_idx = (l, dcline["f_bus"], dcline["t_bus"])
+            JuMP.set_start_value(q_dc[f_idx], dcline["qf"][cnd])
+        end
+
+        if haskey(dcline, "qt")
+            t_idx = (l, dcline["t_bus"], dcline["f_bus"])
+            JuMP.set_start_value(q_dc[t_idx], dcline["qt"][cnd])
+        end
+    end
+end
+
+
+
+
+"variables for modeling storage units, includes grid injection and internal variables"
+function variable_storage(pm::AbstractPowerModel; kwargs...)
+    variable_active_storage(pm; kwargs...)
+    variable_reactive_storage(pm; kwargs...)
+    variable_storage_energy(pm; kwargs...)
+    variable_storage_charge(pm; kwargs...)
+    variable_storage_discharge(pm; kwargs...)
+end
+
+""
+function variable_active_storage(pm::AbstractPowerModel; nw::Int=pm.cnw, cnd::Int=pm.ccnd)
+    inj_lb, inj_ub = ref_calc_storage_injection_bounds(ref(pm, nw, :storage), ref(pm, nw, :bus), cnd)
+
+    var(pm, nw, cnd)[:ps] = JuMP.@variable(pm.model,
+        [i in ids(pm, nw, :storage)], base_name="$(nw)_$(cnd)_ps",
+        lower_bound = inj_lb[i],
+        upper_bound = inj_ub[i],
+        start = comp_start_value(ref(pm, nw, :storage, i), "ps_start", cnd)
+    )
+end
+
+""
+function variable_reactive_storage(pm::AbstractPowerModel; nw::Int=pm.cnw, cnd::Int=pm.ccnd)
+    inj_lb, inj_ub = ref_calc_storage_injection_bounds(ref(pm, nw, :storage), ref(pm, nw, :bus), cnd)
+
+    var(pm, nw, cnd)[:qs] = JuMP.@variable(pm.model,
+        [i in ids(pm, nw, :storage)], base_name="$(nw)_$(cnd)_qs",
+        lower_bound = max(inj_lb[i], ref(pm, nw, :storage, i, "qmin", cnd)),
+        upper_bound = min(inj_ub[i], ref(pm, nw, :storage, i, "qmax", cnd)),
+        start = comp_start_value(ref(pm, nw, :storage, i), "qs_start", cnd)
+    )
+end
+
+""
+function variable_storage_energy(pm::AbstractPowerModel; nw::Int=pm.cnw)
+    var(pm, nw)[:se] = JuMP.@variable(pm.model,
+        [i in ids(pm, nw, :storage)], base_name="$(nw)_se",
+        lower_bound = 0,
+        upper_bound = ref(pm, nw, :storage, i, "energy_rating"),
+        start = comp_start_value(ref(pm, nw, :storage, i), "se_start", 1)
+    )
+end
+
+""
+function variable_storage_charge(pm::AbstractPowerModel; nw::Int=pm.cnw)
+    var(pm, nw)[:sc] = JuMP.@variable(pm.model,
+        [i in ids(pm, nw, :storage)], base_name="$(nw)_sc",
+        lower_bound = 0,
+        upper_bound = ref(pm, nw, :storage, i, "charge_rating"),
+        start = comp_start_value(ref(pm, nw, :storage, i), "sc_start", 1)
+    )
+end
+
+""
+function variable_storage_discharge(pm::AbstractPowerModel; nw::Int=pm.cnw)
+    var(pm, nw)[:sd] = JuMP.@variable(pm.model,
+        [i in ids(pm, nw, :storage)], base_name="$(nw)_sd",
+        lower_bound = 0,
+        upper_bound = ref(pm, nw, :storage, i, "discharge_rating"),
+        start = comp_start_value(ref(pm, nw, :storage, i), "sd_start", 1)
+    )
+end
+
+"variables for modeling storage units, includes grid injection and internal variables, with mixed int variables for charge/discharge"
+function variable_storage_mi(pm::AbstractPowerModel; kwargs...)
+    variable_active_storage(pm; kwargs...)
+    variable_reactive_storage(pm; kwargs...)
+    variable_storage_energy(pm; kwargs...)
+    variable_storage_charge(pm; kwargs...)
+    variable_storage_discharge(pm; kwargs...)
+    variable_storage_complementary_indicator(pm; kwargs...)
+end
+
+""
+function variable_storage_complementary_indicator(pm::AbstractPowerModel; nw::Int=pm.cnw)
+    var(pm, nw)[:sc_on] = JuMP.@variable(pm.model,
+        [i in ids(pm, nw, :storage)], base_name="$(nw)_sc", Bin,
+        start = comp_start_value(ref(pm, nw, :storage, i), "sc_on_start", 0)
+    )
+    var(pm, nw)[:sd_on] = JuMP.@variable(pm.model,
+        [i in ids(pm, nw, :storage)], base_name="$(nw)_sd", Bin,
+        start = comp_start_value(ref(pm, nw, :storage, i), "sd_on_start", 0)
+    )
+end
+
+function variable_storage_mi_on_off(pm::AbstractPowerModel; kwargs...)
+    variable_active_storage_on_off(pm; kwargs...)
+    variable_reactive_storage_on_off(pm; kwargs...)
+    variable_storage_energy(pm; kwargs...)
+    variable_storage_charge(pm; kwargs...)
+    variable_storage_discharge(pm; kwargs...)
+    variable_storage_complementary_indicator(pm; kwargs...)
+end
+
+function variable_active_storage_on_off(pm::AbstractPowerModel; nw::Int=pm.cnw, cnd::Int=pm.ccnd)
+    inj_lb, inj_ub = ref_calc_storage_injection_bounds(ref(pm, nw, :storage), ref(pm, nw, :bus), cnd)
+
+    var(pm, nw, cnd)[:ps] = JuMP.@variable(pm.model,
+        [i in ids(pm, nw, :storage)], base_name="$(nw)_$(cnd)_ps",
+        lower_bound = min(0, inj_lb[i]),
+        upper_bound = max(0, inj_ub[i]),
+        start = comp_start_value(ref(pm, nw, :storage, i), "ps_start", cnd)
+    )
+end
+
+function variable_reactive_storage_on_off(pm::AbstractPowerModel; nw::Int=pm.cnw, cnd::Int=pm.ccnd)
+    inj_lb, inj_ub = ref_calc_storage_injection_bounds(ref(pm, nw, :storage), ref(pm, nw, :bus), cnd)
+
+    var(pm, nw, cnd)[:qs] = JuMP.@variable(pm.model,
+        [i in ids(pm, nw, :storage)], base_name="$(nw)_$(cnd)_qs",
+        lower_bound = min(0, max(inj_lb[i], ref(pm, nw, :storage, i, "qmin", cnd))),
+        upper_bound = max(0, min(inj_ub[i], ref(pm, nw, :storage, i, "qmax", cnd))),
+        start = comp_start_value(ref(pm, nw, :storage, i), "qs_start", cnd)
+    )
+end
+
+function variable_storage_indicator(pm::AbstractPowerModel; nw::Int=pm.cnw, relax=false)
+    if !relax
+        var(pm, nw)[:z_storage] = JuMP.@variable(pm.model,
+            [i in ids(pm, nw, :storage)], base_name="$(nw)_z_storage",
+            binary = true,
+            start = comp_start_value(ref(pm, nw, :storage, i), "z_storage_start", 1, 1.0)
+        )
+    else
+        var(pm, nw)[:z_storage] = JuMP.@variable(pm.model,
+            [i in ids(pm, nw, :storage)], base_name="$(nw)_z_storage",
+            lower_bound = 0,
+            upper_bound = 1,
+            start = comp_start_value(ref(pm, nw, :storage, i), "z_storage_start", 1, 1.0)
+        )
+    end
+end
+
+
+##################################################################
+### Network Expantion Variables
+
+"generates variables for both `active` and `reactive` `branch_flow_ne`"
+function variable_branch_flow_ne(pm::AbstractPowerModel; kwargs...)
+    variable_active_branch_flow_ne(pm; kwargs...)
+    variable_reactive_branch_flow_ne(pm; kwargs...)
+end
+
+"variable: `-ne_branch[l][\"rate_a\"] <= p_ne[l,i,j] <= ne_branch[l][\"rate_a\"]` for `(l,i,j)` in `ne_arcs`"
+function variable_active_branch_flow_ne(pm::AbstractPowerModel; nw::Int=pm.cnw, cnd::Int=pm.ccnd)
+    var(pm, nw, cnd)[:p_ne] = JuMP.@variable(pm.model,
+        [(l,i,j) in ref(pm, nw, :ne_arcs)], base_name="$(nw)_$(cnd)_p_ne",
+        lower_bound = -ref(pm, nw, :ne_branch, l, "rate_a", cnd),
+        upper_bound =  ref(pm, nw, :ne_branch, l, "rate_a", cnd),
+        start = comp_start_value(ref(pm, nw, :ne_branch, l), "p_start", cnd)
+    )
+end
+
+"variable: `-ne_branch[l][\"rate_a\"] <= q_ne[l,i,j] <= ne_branch[l][\"rate_a\"]` for `(l,i,j)` in `ne_arcs`"
+function variable_reactive_branch_flow_ne(pm::AbstractPowerModel; nw::Int=pm.cnw, cnd::Int=pm.ccnd)
+    var(pm, nw, cnd)[:q_ne] = JuMP.@variable(pm.model,
+        [(l,i,j) in ref(pm, nw, :ne_arcs)], base_name="$(nw)_$(cnd)_q_ne",
+        lower_bound = -ref(pm, nw, :ne_branch, l, "rate_a", cnd),
+        upper_bound =  ref(pm, nw, :ne_branch, l, "rate_a", cnd),
+        start = comp_start_value(ref(pm, nw, :ne_branch, l), "q_start", cnd)
+    )
+end
+
+"variable: `0 <= branch_z[l] <= 1` for `l` in `branch`es"
+function variable_branch_indicator(pm::AbstractPowerModel; nw::Int=pm.cnw, cnd::Int=pm.ccnd)
+    var(pm, nw, cnd)[:branch_z] = JuMP.@variable(pm.model,
+        [l in ids(pm, nw, :branch)], base_name="$(nw)_$(cnd)_branch_z",
+        binary = true,
+        start = comp_start_value(ref(pm, nw, :branch, l), "branch_z_start", cnd, 1.0)
+    )
+end
+
+"variable: `0 <= branch_ne[l] <= 1` for `l` in `branch`es"
+function variable_branch_ne(pm::AbstractPowerModel; nw::Int=pm.cnw, cnd::Int=pm.ccnd)
+    var(pm, nw, cnd)[:branch_ne] = JuMP.@variable(pm.model,
+        [l in ids(pm, nw, :ne_branch)], base_name="$(nw)_$(cnd)_branch_ne",
+        binary = true,
+        start = comp_start_value(ref(pm, nw, :ne_branch, l), "branch_tnep_start", cnd, 1.0)
+    )
+end