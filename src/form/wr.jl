export
    SOCWRPowerModel, SOCWRForm,
    QCWRPowerModel, QCWRForm

""
@compat abstract type AbstractWRForm <: AbstractPowerFormulation end

""
@compat abstract type SOCWRForm <: AbstractWRForm end

""
const SOCWRPowerModel = GenericPowerModel{SOCWRForm}

"default SOC constructor"
SOCWRPowerModel(data::Dict{String,Any}; kwargs...) = GenericPowerModel(data, SOCWRForm; kwargs...)

""
function variable_voltage{T <: AbstractWRForm}(pm::GenericPowerModel{T}; kwargs...)
    variable_voltage_magnitude_sqr(pm; kwargs...)
    variable_voltage_product(pm; kwargs...)
end

""
function constraint_voltage{T <: AbstractWRForm}(pm::GenericPowerModel{T})
    w = pm.var[:w]
    wr = pm.var[:wr]
    wi = pm.var[:wi]

    for (i,j) in keys(pm.ref[:buspairs])
        relaxation_complex_product(pm.model, w[i], w[j], wr[(i,j)], wi[(i,j)])
    end
end

"Do nothing, no way to represent this in these variables"
constraint_theta_ref{T <: AbstractWRForm}(pm::GenericPowerModel{T}, ref_bus::Int) = Set()


"""
```
sum(p[a] for a in bus_arcs) + sum(p_ne[a] for a in bus_arcs_ne) + sum(p_dc[a_dc] for a_dc in bus_arcs_dc) == sum(pg[g] for g in bus_gens) - pd - gs*w[i]
sum(q[a] for a in bus_arcs) + sum(q_ne[a] for a in bus_arcs_ne) + sum(q_dc[a_dc] for a_dc in bus_arcs_dc) == sum(qg[g] for g in bus_gens) - qd + bs*w[i]
```
"""
function constraint_kcl_shunt_ne{T <: AbstractWRForm}(pm::GenericPowerModel{T}, i, bus_arcs, bus_arcs_dc, bus_arcs_ne, bus_gens, pd, qd, gs, bs)
    w = pm.var[:w][i]
    p = pm.var[:p]
    q = pm.var[:q]
    p_ne = pm.var[:p_ne]
    q_ne = pm.var[:q_ne]
    pg = pm.var[:pg]
    qg = pm.var[:qg]

    @constraint(pm.model, sum(p[a] for a in bus_arcs) + sum(p_ne[a] for a in bus_arcs_ne) + sum(p_dc[a_dc] for a_dc in bus_arcs_dc) == sum(pg[g] for g in bus_gens) - pd - gs*w)
    @constraint(pm.model, sum(q[a] for a in bus_arcs) + sum(q_ne[a] for a in bus_arcs_ne) + sum(p_dc[a_dc] for a_dc in bus_arcs_dc) == sum(qg[g] for g in bus_gens) - qd + bs*w)
end



"""
Creates Ohms constraints (yt post fix indicates that Y and T values are in rectangular form)

```
p[f_idx] == g/tm*w_fr_ne[i] + (-g*tr+b*ti)/tm*(wr_ne[i]) + (-b*tr-g*ti)/tm*(wi_ne[i])
q[f_idx] == -(b+c/2)/tm*w_fr_ne[i] - (-b*tr-g*ti)/tm*(wr_ne[i]) + (-g*tr+b*ti)/tm*(wi_ne[i])
```
"""
function constraint_ohms_yt_from_ne{T <: AbstractWRForm}(pm::GenericPowerModel{T}, i, f_bus, t_bus, f_idx, t_idx, g, b, c, tr, ti, tm, t_min, t_max)
    p_fr = pm.var[:p_ne][f_idx]
    q_fr = pm.var[:q_ne][f_idx]
    w_fr = pm.var[:w_fr_ne][i]
    wr = pm.var[:wr_ne][i]
    wi = pm.var[:wi_ne][i]

    @constraint(pm.model, p_fr == g/tm*w_fr + (-g*tr+b*ti)/tm*(wr) + (-b*tr-g*ti)/tm*( wi) )
    @constraint(pm.model, q_fr == -(b+c/2)/tm*w_fr - (-b*tr-g*ti)/tm*(wr) + (-g*tr+b*ti)/tm*( wi) )
end

"""
Creates Ohms constraints (yt post fix indicates that Y and T values are in rectangular form)

```
p[t_idx] == g*w_to_ne[i] + (-g*tr-b*ti)/tm*(wr_ne[i]) + (-b*tr+g*ti)/tm*(-wi_ne[i])
q[t_idx] == -(b+c/2)*w_to_ne[i] - (-b*tr+g*ti)/tm*(wr_ne[i]) + (-g*tr-b*ti)/tm*(-wi_ne[i])
```
"""
function constraint_ohms_yt_to_ne{T <: AbstractWRForm}(pm::GenericPowerModel{T}, i, f_bus, t_bus, f_idx, t_idx, g, b, c, tr, ti, tm, t_min, t_max)
    p_to = pm.var[:p_ne][t_idx]
    q_to = pm.var[:q_ne][t_idx]
    w_to = pm.var[:w_to_ne][i]
    wr = pm.var[:wr_ne][i]
    wi = pm.var[:wi_ne][i]

    @constraint(pm.model, p_to == g*w_to + (-g*tr-b*ti)/tm*(wr) + (-b*tr+g*ti)/tm*(-wi) )
    @constraint(pm.model, q_to == -(b+c/2)*w_to - (-b*tr+g*ti)/tm*(wr) + (-g*tr-b*ti)/tm*(-wi) )
end

""
function constraint_voltage_angle_difference{T <: AbstractWRForm}(pm::GenericPowerModel{T}, f_bus, t_bus, angmin, angmax)
    w_fr = pm.var[:w][f_bus]
    w_to = pm.var[:w][t_bus]
    wr = pm.var[:wr][(f_bus, t_bus)]
    wi = pm.var[:wi][(f_bus, t_bus)]

    @constraint(pm.model, wi <= tan(angmax)*wr)
    @constraint(pm.model, wi >= tan(angmin)*wr)
    cut_complex_product_and_angle_difference(pm.model, w_fr, w_to, wr, wi, angmin, angmax)
end

""
function add_bus_voltage_setpoint{T <: AbstractWRForm}(sol, pm::GenericPowerModel{T})
    add_setpoint(sol, pm, "bus", "bus_i", "vm", :w; scale = (x,item) -> sqrt(x))
    # What should the default value be?
    #add_setpoint(sol, pm, "bus", "bus_i", "va", :va; default_value = 0)
end

""
function variable_voltage_on_off{T <: AbstractWRForm}(pm::GenericPowerModel{T}; kwargs...)
    variable_voltage_magnitude_sqr(pm; kwargs...)
    variable_voltage_magnitude_sqr_from_on_off(pm; kwargs...)
    variable_voltage_magnitude_sqr_to_on_off(pm; kwargs...)

    variable_voltage_product_on_off(pm; kwargs...)
end

""
function constraint_voltage_on_off{T <: AbstractWRForm}(pm::GenericPowerModel{T})
    w = pm.var[:w]
    wr = pm.var[:wr]
    wi = pm.var[:wi]
    z = pm.var[:line_z]

    w_fr = pm.var[:w_fr]
    w_to = pm.var[:w_to]

    constraint_voltage_magnitude_sqr_from_on_off(pm)
    constraint_voltage_magnitude_sqr_to_on_off(pm)
    constraint_voltage_product_on_off(pm)

    for (l,i,j) in pm.ref[:arcs_from]
<<<<<<< HEAD
        cs4 = relaxation_complex_product_on_off(pm.model, w[i], w[j], wr[l], wi[l], z[l])
        cs5 = relaxation_equality_on_off(pm.model, w[i], w_fr[l], z[l])
        cs6 = relaxation_equality_on_off(pm.model, w[j], w_to[l], z[l])
        cs = union(cs, cs4, cs5, cs6)
=======
        relaxation_complex_product_on_off(pm.model, w[i], w[j], wr[l], wi[l], z[l])
        relaxation_equality_on_off(pm.model, w[i], w_from[l], z[l])
        relaxation_equality_on_off(pm.model, w[j], w_to[l], z[l])
>>>>>>> 09691c38
    end
end

""
function constraint_voltage_ne{T <: AbstractWRForm}(pm::GenericPowerModel{T})
    buses = pm.ref[:bus]
    branches = pm.ref[:ne_branch]

    wr_min, wr_max, wi_min, wi_max = calc_voltage_product_bounds(pm.ref[:ne_buspairs])
    bi_bp = Dict([(i, (b["f_bus"], b["t_bus"])) for (i,b) in branches])

    w = pm.var[:w]
    wr = pm.var[:wr_ne]
    wi = pm.var[:wi_ne]
    z = pm.var[:line_ne]

    w_fr = pm.var[:w_fr_ne]
    w_to = pm.var[:w_to_ne]

    for (l,i,j) in pm.ref[:ne_arcs_from]
<<<<<<< HEAD
        c1 = @constraint(pm.model, w_fr[l] <= z[l]*buses[branches[l]["f_bus"]]["vmax"]^2)
        c2 = @constraint(pm.model, w_fr[l] >= z[l]*buses[branches[l]["f_bus"]]["vmin"]^2)
=======
        @constraint(pm.model, w_from[l] <= z[l]*buses[branches[l]["f_bus"]]["vmax"]^2)
        @constraint(pm.model, w_from[l] >= z[l]*buses[branches[l]["f_bus"]]["vmin"]^2)
>>>>>>> 09691c38

        @constraint(pm.model, wr[l] <= z[l]*wr_max[bi_bp[l]])
        @constraint(pm.model, wr[l] >= z[l]*wr_min[bi_bp[l]])
        @constraint(pm.model, wi[l] <= z[l]*wi_max[bi_bp[l]])
        @constraint(pm.model, wi[l] >= z[l]*wi_min[bi_bp[l]])

        @constraint(pm.model, w_to[l] <= z[l]*buses[branches[l]["t_bus"]]["vmax"]^2)
        @constraint(pm.model, w_to[l] >= z[l]*buses[branches[l]["t_bus"]]["vmin"]^2)

<<<<<<< HEAD
        c9 = relaxation_complex_product_on_off(pm.model, w[i], w[j], wr[l], wi[l], z[l])
        c10 = relaxation_equality_on_off(pm.model, w[i], w_fr[l], z[l])
        c11 = relaxation_equality_on_off(pm.model, w[j], w_to[l], z[l])
        cs = Set([cs, c1, c2, c3, c4, c5, c6, c7, c8,c9, c10, c11])
=======
        relaxation_complex_product_on_off(pm.model, w[i], w[j], wr[l], wi[l], z[l])
        relaxation_equality_on_off(pm.model, w[i], w_from[l], z[l])
        relaxation_equality_on_off(pm.model, w[j], w_to[l], z[l])
>>>>>>> 09691c38
    end
end


""
function constraint_voltage_magnitude_from_on_off{T <: AbstractWRForm}(pm::GenericPowerModel{T})
    buses = pm.ref[:bus]
    branches = pm.ref[:branch]

    vm_fr = pm.var[:vm_fr]
    z = pm.var[:line_z]

    for (i, branch) in pm.ref[:branch]
<<<<<<< HEAD
        c1 = @constraint(pm.model, vm_fr[i] <= z[i]*buses[branch["f_bus"]]["vmax"])
        c2 = @constraint(pm.model, vm_fr[i] >= z[i]*buses[branch["f_bus"]]["vmin"])
        push!(cs, c1)
        push!(cs, c2)
=======
        @constraint(pm.model, v_from[i] <= z[i]*buses[branch["f_bus"]]["vmax"])
        @constraint(pm.model, v_from[i] >= z[i]*buses[branch["f_bus"]]["vmin"])
>>>>>>> 09691c38
    end
end

""
function constraint_voltage_magnitude_to_on_off{T <: AbstractWRForm}(pm::GenericPowerModel{T})
    buses = pm.ref[:bus]
    branches = pm.ref[:branch]

    vm_to = pm.var[:vm_to]
    z = pm.var[:line_z]

    for (i, branch) in pm.ref[:branch]
<<<<<<< HEAD
        c1 = @constraint(pm.model, vm_to[i] <= z[i]*buses[branch["t_bus"]]["vmax"])
        c2 = @constraint(pm.model, vm_to[i] >= z[i]*buses[branch["t_bus"]]["vmin"])
        push!(cs, c1)
        push!(cs, c2)
=======
        @constraint(pm.model, v_to[i] <= z[i]*buses[branch["t_bus"]]["vmax"])
        @constraint(pm.model, v_to[i] >= z[i]*buses[branch["t_bus"]]["vmin"])
>>>>>>> 09691c38
    end
end


""
function constraint_voltage_magnitude_sqr_from_on_off{T <: AbstractWRForm}(pm::GenericPowerModel{T})
    buses = pm.ref[:bus]
    branches = pm.ref[:branch]

    w_fr = pm.var[:w_fr]
    z = pm.var[:line_z]

    for (i, branch) in pm.ref[:branch]
<<<<<<< HEAD
        c1 = @constraint(pm.model, w_fr[i] <= z[i]*buses[branch["f_bus"]]["vmax"]^2)
        c2 = @constraint(pm.model, w_fr[i] >= z[i]*buses[branch["f_bus"]]["vmin"]^2)
        push!(cs, c1)
        push!(cs, c2)
=======
        @constraint(pm.model, w_from[i] <= z[i]*buses[branch["f_bus"]]["vmax"]^2)
        @constraint(pm.model, w_from[i] >= z[i]*buses[branch["f_bus"]]["vmin"]^2)
>>>>>>> 09691c38
    end
end

""
function constraint_voltage_magnitude_sqr_to_on_off{T <: AbstractWRForm}(pm::GenericPowerModel{T})
    buses = pm.ref[:bus]
    branches = pm.ref[:branch]

    w_to = pm.var[:w_to]
    z = pm.var[:line_z]

    for (i, branch) in pm.ref[:branch]
        @constraint(pm.model, w_to[i] <= z[i]*buses[branch["t_bus"]]["vmax"]^2)
        @constraint(pm.model, w_to[i] >= z[i]*buses[branch["t_bus"]]["vmin"]^2)
    end
end

""
function constraint_voltage_product_on_off{T <: AbstractWRForm}(pm::GenericPowerModel{T})
    wr_min, wr_max, wi_min, wi_max = calc_voltage_product_bounds(pm.ref[:buspairs])

    bi_bp = Dict([(i, (b["f_bus"], b["t_bus"])) for (i,b) in pm.ref[:branch]])

    wr = pm.var[:wr]
    wi = pm.var[:wi]
    z = pm.var[:line_z]

    for b in keys(pm.ref[:branch])
        @constraint(pm.model, wr[b] <= z[b]*wr_max[bi_bp[b]])
        @constraint(pm.model, wr[b] >= z[b]*wr_min[bi_bp[b]])
        @constraint(pm.model, wi[b] <= z[b]*wi_max[bi_bp[b]])
        @constraint(pm.model, wi[b] >= z[b]*wi_min[bi_bp[b]])
    end
end

"""
Creates Ohms constraints (yt post fix indicates that Y and T values are in rectangular form)

```
p[f_idx] ==        g/tm*w_fr[i] + (-g*tr+b*ti)/tm*(wr[i]) + (-b*tr-g*ti)/tm*(wi[i])
q[f_idx] == -(b+c/2)/tm*w_fr[i] - (-b*tr-g*ti)/tm*(wr[i]) + (-g*tr+b*ti)/tm*(wi[i])
```
"""
function constraint_ohms_yt_from_on_off{T <: AbstractWRForm}(pm::GenericPowerModel{T}, i, f_bus, t_bus, f_idx, t_idx, g, b, c, tr, ti, tm, t_min, t_max)
    p_fr = pm.var[:p][f_idx]
    q_fr = pm.var[:q][f_idx]
    w_fr = pm.var[:w_fr][i]
    wr = pm.var[:wr][i]
    wi = pm.var[:wi][i]

    @constraint(pm.model, p_fr ==        g/tm*w_fr + (-g*tr+b*ti)/tm*(wr) + (-b*tr-g*ti)/tm*( wi) )
    @constraint(pm.model, q_fr == -(b+c/2)/tm*w_fr - (-b*tr-g*ti)/tm*(wr) + (-g*tr+b*ti)/tm*( wi) )
end

"""
Creates Ohms constraints (yt post fix indicates that Y and T values are in rectangular form)

```
p[t_idx] ==        g*w_to[i] + (-g*tr-b*ti)/tm*(wr[i]) + (-b*tr+g*ti)/tm*(-wi[i])
q[t_idx] == -(b+c/2)*w_to[i] - (-b*tr+g*ti)/tm*(wr[i]) + (-g*tr-b*ti)/tm*(-wi[i])
```
"""
function constraint_ohms_yt_to_on_off{T <: AbstractWRForm}(pm::GenericPowerModel{T}, i, f_bus, t_bus, f_idx, t_idx, g, b, c, tr, ti, tm, t_min, t_max)
    p_to = pm.var[:p][t_idx]
    q_to = pm.var[:q][t_idx]
    w_to = pm.var[:w_to][i]
    wr = pm.var[:wr][i]
    wi = pm.var[:wi][i]

    @constraint(pm.model, p_to ==        g*w_to + (-g*tr-b*ti)/tm*(wr) + (-b*tr+g*ti)/tm*(-wi) )
    @constraint(pm.model, q_to == -(b+c/2)*w_to - (-b*tr+g*ti)/tm*(wr) + (-g*tr-b*ti)/tm*(-wi) )
end

"`angmin*wr[i] <= wi[i] <= angmax*wr[i]`"
function constraint_voltage_angle_difference_on_off{T <: AbstractWRForm}(pm::GenericPowerModel{T}, i, f_bus, t_bus, angmin, angmax, t_min, t_max)
    wr = pm.var[:wr][i]
    wi = pm.var[:wi][i]

    @constraint(pm.model, wi <= tan(angmax)*wr)
    @constraint(pm.model, wi >= tan(angmin)*wr)
end

"`angmin*wr_ne[i] <= wi_ne[i] <= angmax*wr_ne[i]`"
function constraint_voltage_angle_difference_ne{T <: AbstractWRForm}(pm::GenericPowerModel{T}, i, f_bus, t_bus, angmin, angmax, t_min, t_max)
    wr = pm.var[:wr_ne][i]
    wi = pm.var[:wi_ne][i]

    @constraint(pm.model, wi <= tan(angmax)*wr)
    @constraint(pm.model, wi >= tan(angmin)*wr)
end

""
function variable_voltage_ne{T <: AbstractWRForm}(pm::GenericPowerModel{T}; kwargs...)
    variable_voltage_magnitude_sqr_from_ne(pm; kwargs...)
    variable_voltage_magnitude_sqr_to_ne(pm; kwargs...)
    variable_voltage_product_ne(pm; kwargs...)
end

""
function variable_voltage_magnitude_sqr_from_ne{T <: AbstractWRForm}(pm::GenericPowerModel{T})
    buses = pm.ref[:bus]
    branches = pm.ref[:ne_branch]

    pm.var[:w_fr_ne] = @variable(pm.model,
        [i in keys(pm.ref[:ne_branch])], basename="w_fr_ne",
        lowerbound = 0,
        upperbound = buses[branches[i]["f_bus"]]["vmax"]^2,
        start = getstart(pm.ref[:bus], i, "w_fr_start", 1.001)
    )
<<<<<<< HEAD

    return pm.var[:w_fr_ne]
=======
>>>>>>> 09691c38
end

""
function variable_voltage_magnitude_sqr_to_ne{T <: AbstractWRForm}(pm::GenericPowerModel{T})
    buses = pm.ref[:bus]
    branches = pm.ref[:ne_branch]
    
    pm.var[:w_to_ne] = @variable(pm.model,
        [i in keys(pm.ref[:ne_branch])], basename="w_to_ne",
        lowerbound = 0,
        upperbound = buses[branches[i]["t_bus"]]["vmax"]^2,
        start = getstart(pm.ref[:bus], i, "w_to", 1.001)
    )
end

""
function variable_voltage_product_ne{T <: AbstractWRForm}(pm::GenericPowerModel{T})
    wr_min, wr_max, wi_min, wi_max = calc_voltage_product_bounds(pm.ref[:ne_buspairs])
    bi_bp = Dict([(i, (b["f_bus"], b["t_bus"])) for (i,b) in pm.ref[:ne_branch]])
    
    pm.var[:wr_ne] = @variable(pm.model,
        [b in keys(pm.ref[:ne_branch])], basename="wr_ne",
        lowerbound = min(0, wr_min[bi_bp[b]]), 
        upperbound = max(0, wr_max[bi_bp[b]]),
        start = getstart(pm.ref[:ne_buspairs], bi_bp[b], "wr_start", 1.0)
    )
    
    pm.var[:wi_ne] = @variable(pm.model,
        [b in keys(pm.ref[:ne_branch])], basename="wi_ne",
        lowerbound = min(0, wi_min[bi_bp[b]]),
        upperbound = max(0, wi_max[bi_bp[b]]), 
        start = getstart(pm.ref[:ne_buspairs], bi_bp[b], "wi_start")
    )
end

""
@compat abstract type QCWRForm <: AbstractWRForm end

""
const QCWRPowerModel = GenericPowerModel{QCWRForm}

"default QC constructor"
function QCWRPowerModel(data::Dict{String,Any}; kwargs...)
    return GenericPowerModel(data, QCWRForm; kwargs...)
end




"Creates variables associated with differences in phase angles"
function variable_voltage_angle_difference{T}(pm::GenericPowerModel{T})
    pm.var[:td] = @variable(pm.model,
        [bp in keys(pm.ref[:buspairs])], basename="td",
        lowerbound = pm.ref[:buspairs][bp]["angmin"],
        upperbound = pm.ref[:buspairs][bp]["angmax"], 
        start = getstart(pm.ref[:buspairs], bp, "td_start")
    )
end

"Creates the voltage magnitude product variables"
function variable_voltage_magnitude_product{T}(pm::GenericPowerModel{T})
    buspairs = pm.ref[:buspairs]
    pm.var[:vv] = @variable(pm.model, 
        [bp in keys(pm.ref[:buspairs])], basename="vv",
        lowerbound = buspairs[bp]["vm_fr_min"]*buspairs[bp]["vm_to_min"],
        upperbound = buspairs[bp]["vm_fr_max"]*buspairs[bp]["vm_to_max"],
        start = getstart(pm.ref[:buspairs], bp, "vv_start", 1.0)
    )
end

""
function variable_cosine{T}(pm::GenericPowerModel{T})
    cos_min = Dict([(bp, -Inf) for bp in keys(pm.ref[:buspairs])])
    cos_max = Dict([(bp,  Inf) for bp in keys(pm.ref[:buspairs])])

    for (bp, buspair) in pm.ref[:buspairs]
        if buspair["angmin"] >= 0
            cos_max[bp] = cos(buspair["angmin"])
            cos_min[bp] = cos(buspair["angmax"])
        end
        if buspair["angmax"] <= 0
            cos_max[bp] = cos(buspair["angmax"])
            cos_min[bp] = cos(buspair["angmin"])
        end
        if buspair["angmin"] < 0 && buspair["angmax"] > 0
            cos_max[bp] = 1.0
            cos_min[bp] = min(cos(buspair["angmin"]), cos(buspair["angmax"]))
        end
    end

    pm.var[:cs] = @variable(pm.model,
        [bp in keys(pm.ref[:buspairs])], basename="cs",
        lowerbound = cos_min[bp],
        upperbound = cos_max[bp],
        start = getstart(pm.ref[:buspairs], bp, "cs_start", 1.0)
    )
end

""
function variable_sine(pm::GenericPowerModel)
    pm.var[:si] = @variable(pm.model, 
        [bp in keys(pm.ref[:buspairs])], basename="si",
        lowerbound = sin(pm.ref[:buspairs][bp]["angmin"]),
        upperbound = sin(pm.ref[:buspairs][bp]["angmax"]), 
        start = getstart(pm.ref[:buspairs], bp, "si_start")
    )
end

""
function variable_current_magnitude_sqr{T}(pm::GenericPowerModel{T})
    buspairs = pm.ref[:buspairs]
    pm.var[:cm] = @variable(pm.model,
        cm[bp in keys(pm.ref[:buspairs])], basename="cm",
        lowerbound = 0,
        upperbound = (buspairs[bp]["rate_a"]*buspairs[bp]["tap"]/buspairs[bp]["vm_fr_min"])^2,
        start = getstart(pm.ref[:buspairs], bp, "cm_start")
    )
end

""
function variable_voltage(pm::QCWRPowerModel; kwargs...)
    variable_voltage_angle(pm; kwargs...)
    variable_voltage_magnitude(pm; kwargs...)

    variable_voltage_magnitude_sqr(pm; kwargs...)
    variable_voltage_product(pm; kwargs...)

    variable_voltage_angle_difference(pm; kwargs...)
    variable_voltage_magnitude_product(pm; kwargs...)
    variable_cosine(pm; kwargs...)
    variable_sine(pm; kwargs...)
    variable_current_magnitude_sqr(pm; kwargs...)
end

""
function constraint_voltage(pm::QCWRPowerModel)
    v = pm.var[:vm]
    t = pm.var[:va]

    td = pm.var[:td]
    si = pm.var[:si]
    cs = pm.var[:cs]
    vv = pm.var[:vv]

    w = pm.var[:w]
    wr = pm.var[:wr]
    wi = pm.var[:wi]

    for (i,b) in pm.ref[:bus]
        relaxation_sqr(pm.model, v[i], w[i])
    end

    for bp in keys(pm.ref[:buspairs])
        i,j = bp
        @constraint(pm.model, t[i] - t[j] == td[bp])

        relaxation_sin(pm.model, td[bp], si[bp])
        relaxation_cos(pm.model, td[bp], cs[bp])
        relaxation_product(pm.model, v[i], v[j], vv[bp])
        relaxation_product(pm.model, vv[bp], cs[bp], wr[bp])
        relaxation_product(pm.model, vv[bp], si[bp], wi[bp])

        # this constraint is redudant and useful for debugging
        #relaxation_complex_product(pm.model, w[i], w[j], wr[bp], wi[bp])
   end

   for (i,branch) in pm.ref[:branch]
        pair = (branch["f_bus"], branch["t_bus"])
        buspair = pm.ref[:buspairs][pair]

        # to prevent this constraint from being posted on multiple parallel lines
        if buspair["line"] == i
            constraint_power_magnitude_sqr(pm, branch)
            constraint_power_magnitude_link(pm, branch)
        end
    end

end

"`p[f_idx]^2 + q[f_idx]^2 <= w[f_bus]/tm*cm[f_bus,t_bus]`"
function constraint_power_magnitude_sqr(pm::QCWRPowerModel, f_bus, t_bus, arc_from, tm)
    w_i = pm.var[:w][f_bus]
    p_fr = pm.var[:p][arc_from]
    q_fr = pm.var[:q][arc_from]
    cm = pm.var[:cm][(f_bus, t_bus)]

    @constraint(pm.model, p_fr^2 + q_fr^2 <= w_i/tm*cm)
end

"`cm[f_bus,t_bus] == (g^2 + b^2)*(w[f_bus]/tm + w[t_bus] - 2*(tr*wr[f_bus,t_bus] + ti*wi[f_bus,t_bus])/tm) - c*q[f_idx] - ((c/2)/tm)^2*w[f_bus]`"
function constraint_power_magnitude_link(pm::QCWRPowerModel, f_bus, t_bus, arc_from, g, b, c, tr, ti, tm)
    w_fr = pm.var[:w][f_bus]
    w_to = pm.var[:w][t_bus]
    q_fr = pm.var[:q][arc_from]
    wr = pm.var[:wr][(f_bus, t_bus)]
    wi = pm.var[:wi][(f_bus, t_bus)]
    cm = pm.var[:cm][(f_bus, t_bus)]

    @constraint(pm.model, cm == (g^2 + b^2)*(w_fr/tm + w_to - 2*(tr*wr + ti*wi)/tm) - c*q_fr - ((c/2)/tm)^2*w_fr)
end

"`t[ref_bus] == 0`"
constraint_theta_ref(pm::QCWRPowerModel, ref_bus::Int) =
    Set([@constraint(pm.model, pm.var[:va][ref_bus] == 0)])

""
function constraint_voltage_angle_difference(pm::QCWRPowerModel, f_bus, t_bus, angmin, angmax)
    td = pm.var[:td][(f_bus, t_bus)]

    if getlowerbound(td) < angmin
        setlowerbound(td, angmin)
    end

    if getupperbound(td) > angmax
        setupperbound(td, angmax)
    end

    w_fr = pm.var[:w][f_bus]
    w_to = pm.var[:w][t_bus]
    wr = pm.var[:wr][(f_bus, t_bus)]
    wi = pm.var[:wi][(f_bus, t_bus)]

    @constraint(pm.model, wi <= tan(angmax)*wr)
    @constraint(pm.model, wi >= tan(angmin)*wr)

    cut_complex_product_and_angle_difference(pm.model, w_fr, w_to, wr, wi, angmin, angmax)
end

""
function add_bus_voltage_setpoint(sol, pm::QCWRPowerModel)
    add_setpoint(sol, pm, "bus", "bus_i", "vm", :vm)
    add_setpoint(sol, pm, "bus", "bus_i", "va", :va)
end




""
function variable_voltage_on_off(pm::QCWRPowerModel; kwargs...)
    variable_voltage_angle(pm; kwargs...)
    variable_voltage_magnitude(pm; kwargs...)
    variable_voltage_magnitude_from_on_off(pm; kwargs...)
    variable_voltage_magnitude_to_on_off(pm; kwargs...)

    variable_voltage_magnitude_sqr(pm; kwargs...)
    variable_voltage_magnitude_sqr_from_on_off(pm; kwargs...)
    variable_voltage_magnitude_sqr_to_on_off(pm; kwargs...)

    variable_voltage_product_on_off(pm; kwargs...)

    variable_voltage_angle_difference_on_off(pm; kwargs...)
    variable_voltage_magnitude_product_on_off(pm; kwargs...)
    variable_cosine_on_off(pm; kwargs...)
    variable_sine_on_off(pm; kwargs...)
    variable_current_magnitude_sqr_on_off(pm; kwargs...) # includes 0, but needs new indexs
end

""
function variable_voltage_angle_difference_on_off{T}(pm::GenericPowerModel{T})
    pm.var[:td] = @variable(pm.model,
        td[l in keys(pm.ref[:branch])], basename="td",
        lowerbound = min(0, pm.ref[:branch][l]["angmin"]),
        upperbound = max(0, pm.ref[:branch][l]["angmax"]),
        start = getstart(pm.ref[:branch], l, "td_start")
    )
end

""
function variable_voltage_magnitude_product_on_off{T}(pm::GenericPowerModel{T})
    vv_min = Dict([(l, pm.ref[:bus][branch["f_bus"]]["vmin"]*pm.ref[:bus][branch["t_bus"]]["vmin"]) for (l, branch) in pm.ref[:branch]])
    vv_max = Dict([(l, pm.ref[:bus][branch["f_bus"]]["vmax"]*pm.ref[:bus][branch["t_bus"]]["vmax"]) for (l, branch) in pm.ref[:branch]])

    pm.var[:vv] = @variable(pm.model,
        [l in keys(pm.ref[:branch])], basename="vv",
        lowerbound = min(0, vv_min[l]),
        upperbound = max(0, vv_max[l]),
        start = getstart(pm.ref[:branch], l, "vv_start", 1.0)
    )
end


""
function variable_cosine_on_off{T}(pm::GenericPowerModel{T})
    cos_min = Dict([(l, -Inf) for l in keys(pm.ref[:branch])])
    cos_max = Dict([(l,  Inf) for l in keys(pm.ref[:branch])])

    for (l, branch) in pm.ref[:branch]
        if branch["angmin"] >= 0
            cos_max[l] = cos(branch["angmin"])
            cos_min[l] = cos(branch["angmax"])
        end
        if branch["angmax"] <= 0
            cos_max[l] = cos(branch["angmax"])
            cos_min[l] = cos(branch["angmin"])
        end
        if branch["angmin"] < 0 && branch["angmax"] > 0
            cos_max[l] = 1.0
            cos_min[l] = min(cos(branch["angmin"]), cos(branch["angmax"]))
        end
    end

    pm.var[:cs] = @variable(pm.model, 
        [l in keys(pm.ref[:branch])], basename="cs",
        lowerbound = min(0, cos_min[l]),
        upperbound = max(0, cos_max[l]), 
        start = getstart(pm.ref[:branch], l, "cs_start", 1.0)
    )
end

""
function variable_sine_on_off(pm::GenericPowerModel)
    pm.var[:si] = @variable(pm.model, 
        [l in keys(pm.ref[:branch])], basename="si",
        lowerbound = min(0, sin(pm.ref[:branch][l]["angmin"])),
        upperbound = max(0, sin(pm.ref[:branch][l]["angmax"])),
        start = getstart(pm.ref[:branch], l, "si_start")
    )
end


""
function variable_current_magnitude_sqr_on_off{T}(pm::GenericPowerModel{T})
    cm_min = Dict([(l, 0) for l in keys(pm.ref[:branch])])
    cm_max = Dict([(l, (branch["rate_a"]*branch["tap"]/pm.ref[:bus][branch["f_bus"]]["vmin"])^2) for (l, branch) in pm.ref[:branch]])

    pm.var[:cm] = @variable(pm.model,
        [l in keys(pm.ref[:branch])], basename="cm",
        lowerbound = cm_min[l],
        upperbound = cm_max[l],
        start = getstart(pm.ref[:branch], l, "cm_start")
    )
end


""
function constraint_voltage_on_off(pm::QCWRPowerModel)
    v = pm.var[:vm]
    t = pm.var[:va]
    vm_fr = pm.var[:vm_fr]
    vm_to = pm.var[:vm_to]

    td = pm.var[:td]
    si = pm.var[:si]
    cs = pm.var[:cs]
    vv = pm.var[:vv]

    w = pm.var[:w]
    w_fr = pm.var[:w_fr]
    w_to = pm.var[:w_to]

    wr = pm.var[:wr]
    wi = pm.var[:wi]

    z = pm.var[:line_z]

    td_lb = pm.ref[:off_angmin]
    td_ub = pm.ref[:off_angmax]
    td_max = max(abs(td_lb), abs(td_ub))

    for (i,b) in pm.ref[:bus]
        relaxation_sqr(pm.model, v[i], w[i])
    end

<<<<<<< HEAD
    cs1 = constraint_voltage_magnitude_from_on_off(pm) # bounds on vm_fr
    cs2 = constraint_voltage_magnitude_to_on_off(pm) # bounds on vm_to
    cs3 = constraint_voltage_magnitude_sqr_from_on_off(pm) # bounds on w_fr
    cs4 = constraint_voltage_magnitude_sqr_to_on_off(pm) # bounds on w_to
    cs5 = constraint_voltage_product_on_off(pm) # bounds on wr, wi
    #cs = union(cs, cs1, cs2, cs3, cs4, cs5)
=======
    constraint_voltage_magnitude_from_on_off(pm) # bounds on v_from
    constraint_voltage_magnitude_to_on_off(pm) # bounds on v_to
    constraint_voltage_magnitude_sqr_from_on_off(pm) # bounds on w_from
    constraint_voltage_magnitude_sqr_to_on_off(pm) # bounds on w_to
    constraint_voltage_product_on_off(pm) # bounds on wr, wi
>>>>>>> 09691c38

    for (l,branch) in pm.ref[:branch]
        i = branch["f_bus"]
        j = branch["t_bus"]

        @constraint(pm.model, t[i] - t[j] >= td[l] + td_lb*(1-z[l]))
        @constraint(pm.model, t[i] - t[j] <= td[l] + td_ub*(1-z[l]))

<<<<<<< HEAD
        cs1 = relaxation_sin_on_off(pm.model, td[l], si[l], z[l], td_max)
        cs2 = relaxation_cos_on_off(pm.model, td[l], cs[l], z[l], td_max)
        cs3 = relaxation_product_on_off(pm.model, vm_fr[i], vm_to[j], vv[l], z[l])
        cs4 = relaxation_product_on_off(pm.model, vv[l], cs[l], wr[l], z[l])
        cs5 = relaxation_product_on_off(pm.model, vv[l], si[l], wi[l], z[l])
        #const_set = union(const_set, cs1, cs2, cs3, cs4, cs5)
=======
        relaxation_sin_on_off(pm.model, td[l], si[l], z[l], td_max)
        relaxation_cos_on_off(pm.model, td[l], cs[l], z[l], td_max)
        relaxation_product_on_off(pm.model, v_from[i], v_to[j], vv[l], z[l])
        relaxation_product_on_off(pm.model, vv[l], cs[l], wr[l], z[l])
        relaxation_product_on_off(pm.model, vv[l], si[l], wi[l], z[l])
>>>>>>> 09691c38

        # this constraint is redudant and useful for debugging
        #relaxation_complex_product(pm.model, w[i], w[j], wr[l], wi[l])

<<<<<<< HEAD
        #cs4 = relaxation_complex_product_on_off(pm.model, w[i], w[j], wr[l], wi[l], z[l])
        cs6 = relaxation_equality_on_off(pm.model, v[i], vm_fr[l], z[l])
        cs7 = relaxation_equality_on_off(pm.model, v[j], vm_to[l], z[l])
        cs8 = relaxation_equality_on_off(pm.model, w[i], w_fr[l], z[l])
        cs9 = relaxation_equality_on_off(pm.model, w[j], w_to[l], z[l])
        #cs = union(cs, cs6, cs7, cs8, cs9)
=======
        relaxation_equality_on_off(pm.model, v[i], v_from[l], z[l])
        relaxation_equality_on_off(pm.model, v[j], v_to[l], z[l])
        relaxation_equality_on_off(pm.model, w[i], w_from[l], z[l])
        relaxation_equality_on_off(pm.model, w[j], w_to[l], z[l])
>>>>>>> 09691c38

        # to prevent this constraint from being posted on multiple parallel lines
        # TODO needs on/off variant
        constraint_power_magnitude_sqr_on_off(pm, branch)
        constraint_power_magnitude_link_on_off(pm, branch) # different index set
    end
end


"`p[arc_from]^2 + q[arc_from]^2 <= w[f_bus]/tm*cm[i]`"
function constraint_power_magnitude_sqr_on_off(pm::QCWRPowerModel, i, f_bus, arc_from, tm)
    w = pm.var[:w][f_bus]
    p_fr = pm.var[:p][arc_from]
    q_fr = pm.var[:q][arc_from]
    cm = pm.var[:cm][i]
    z = pm.var[:line_z][i]

    # TODO see if there is a way to leverage relaxation_complex_product_on_off here
    w_ub = getupperbound(w)
    cm_ub = getupperbound(cm)
    z_ub = getupperbound(z)

    @constraint(pm.model, p_fr^2 + q_fr^2 <= w*cm*z_ub/tm)
    @constraint(pm.model, p_fr^2 + q_fr^2 <= w_ub*cm*z/tm)
    @constraint(pm.model, p_fr^2 + q_fr^2 <= w*cm_ub*z/tm)
end

"`cm[f_bus,t_bus] == (g^2 + b^2)*(w[f_bus]/tm + w[t_bus] - 2*(tr*wr[f_bus,t_bus] + ti*wi[f_bus,t_bus])/tm) - c*q[f_idx] - ((c/2)/tm)^2*w[f_bus]`"
function constraint_power_magnitude_link_on_off(pm::QCWRPowerModel, i, arc_from, g, b, c, tr, ti, tm)
    w_fr = pm.var[:w_fr][i]
    w_to = pm.var[:w_to][i]
    q_fr = pm.var[:q][arc_from]
    wr = pm.var[:wr][i]
    wi = pm.var[:wi][i]
    cm = pm.var[:cm][i]

    @constraint(pm.model, cm == (g^2 + b^2)*(w_fr/tm + w_to - 2*(tr*wr + ti*wi)/tm) - c*q_fr - ((c/2)/tm)^2*w_fr)
end<|MERGE_RESOLUTION|>--- conflicted
+++ resolved
@@ -137,16 +137,9 @@
     constraint_voltage_product_on_off(pm)
 
     for (l,i,j) in pm.ref[:arcs_from]
-<<<<<<< HEAD
-        cs4 = relaxation_complex_product_on_off(pm.model, w[i], w[j], wr[l], wi[l], z[l])
-        cs5 = relaxation_equality_on_off(pm.model, w[i], w_fr[l], z[l])
-        cs6 = relaxation_equality_on_off(pm.model, w[j], w_to[l], z[l])
-        cs = union(cs, cs4, cs5, cs6)
-=======
         relaxation_complex_product_on_off(pm.model, w[i], w[j], wr[l], wi[l], z[l])
-        relaxation_equality_on_off(pm.model, w[i], w_from[l], z[l])
+        relaxation_equality_on_off(pm.model, w[i], w_fr[l], z[l])
         relaxation_equality_on_off(pm.model, w[j], w_to[l], z[l])
->>>>>>> 09691c38
     end
 end
 
@@ -167,13 +160,8 @@
     w_to = pm.var[:w_to_ne]
 
     for (l,i,j) in pm.ref[:ne_arcs_from]
-<<<<<<< HEAD
-        c1 = @constraint(pm.model, w_fr[l] <= z[l]*buses[branches[l]["f_bus"]]["vmax"]^2)
-        c2 = @constraint(pm.model, w_fr[l] >= z[l]*buses[branches[l]["f_bus"]]["vmin"]^2)
-=======
-        @constraint(pm.model, w_from[l] <= z[l]*buses[branches[l]["f_bus"]]["vmax"]^2)
-        @constraint(pm.model, w_from[l] >= z[l]*buses[branches[l]["f_bus"]]["vmin"]^2)
->>>>>>> 09691c38
+        @constraint(pm.model, w_fr[l] <= z[l]*buses[branches[l]["f_bus"]]["vmax"]^2)
+        @constraint(pm.model, w_fr[l] >= z[l]*buses[branches[l]["f_bus"]]["vmin"]^2)
 
         @constraint(pm.model, wr[l] <= z[l]*wr_max[bi_bp[l]])
         @constraint(pm.model, wr[l] >= z[l]*wr_min[bi_bp[l]])
@@ -183,16 +171,9 @@
         @constraint(pm.model, w_to[l] <= z[l]*buses[branches[l]["t_bus"]]["vmax"]^2)
         @constraint(pm.model, w_to[l] >= z[l]*buses[branches[l]["t_bus"]]["vmin"]^2)
 
-<<<<<<< HEAD
-        c9 = relaxation_complex_product_on_off(pm.model, w[i], w[j], wr[l], wi[l], z[l])
-        c10 = relaxation_equality_on_off(pm.model, w[i], w_fr[l], z[l])
-        c11 = relaxation_equality_on_off(pm.model, w[j], w_to[l], z[l])
-        cs = Set([cs, c1, c2, c3, c4, c5, c6, c7, c8,c9, c10, c11])
-=======
         relaxation_complex_product_on_off(pm.model, w[i], w[j], wr[l], wi[l], z[l])
-        relaxation_equality_on_off(pm.model, w[i], w_from[l], z[l])
+        relaxation_equality_on_off(pm.model, w[i], w_fr[l], z[l])
         relaxation_equality_on_off(pm.model, w[j], w_to[l], z[l])
->>>>>>> 09691c38
     end
 end
 
@@ -206,15 +187,8 @@
     z = pm.var[:line_z]
 
     for (i, branch) in pm.ref[:branch]
-<<<<<<< HEAD
-        c1 = @constraint(pm.model, vm_fr[i] <= z[i]*buses[branch["f_bus"]]["vmax"])
-        c2 = @constraint(pm.model, vm_fr[i] >= z[i]*buses[branch["f_bus"]]["vmin"])
-        push!(cs, c1)
-        push!(cs, c2)
-=======
-        @constraint(pm.model, v_from[i] <= z[i]*buses[branch["f_bus"]]["vmax"])
-        @constraint(pm.model, v_from[i] >= z[i]*buses[branch["f_bus"]]["vmin"])
->>>>>>> 09691c38
+        @constraint(pm.model, vm_fr[i] <= z[i]*buses[branch["f_bus"]]["vmax"])
+        @constraint(pm.model, vm_fr[i] >= z[i]*buses[branch["f_bus"]]["vmin"])
     end
 end
 
@@ -227,15 +201,8 @@
     z = pm.var[:line_z]
 
     for (i, branch) in pm.ref[:branch]
-<<<<<<< HEAD
-        c1 = @constraint(pm.model, vm_to[i] <= z[i]*buses[branch["t_bus"]]["vmax"])
-        c2 = @constraint(pm.model, vm_to[i] >= z[i]*buses[branch["t_bus"]]["vmin"])
-        push!(cs, c1)
-        push!(cs, c2)
-=======
-        @constraint(pm.model, v_to[i] <= z[i]*buses[branch["t_bus"]]["vmax"])
-        @constraint(pm.model, v_to[i] >= z[i]*buses[branch["t_bus"]]["vmin"])
->>>>>>> 09691c38
+        @constraint(pm.model, vm_to[i] <= z[i]*buses[branch["t_bus"]]["vmax"])
+        @constraint(pm.model, vm_to[i] >= z[i]*buses[branch["t_bus"]]["vmin"])
     end
 end
 
@@ -249,15 +216,8 @@
     z = pm.var[:line_z]
 
     for (i, branch) in pm.ref[:branch]
-<<<<<<< HEAD
-        c1 = @constraint(pm.model, w_fr[i] <= z[i]*buses[branch["f_bus"]]["vmax"]^2)
-        c2 = @constraint(pm.model, w_fr[i] >= z[i]*buses[branch["f_bus"]]["vmin"]^2)
-        push!(cs, c1)
-        push!(cs, c2)
-=======
-        @constraint(pm.model, w_from[i] <= z[i]*buses[branch["f_bus"]]["vmax"]^2)
-        @constraint(pm.model, w_from[i] >= z[i]*buses[branch["f_bus"]]["vmin"]^2)
->>>>>>> 09691c38
+        @constraint(pm.model, w_fr[i] <= z[i]*buses[branch["f_bus"]]["vmax"]^2)
+        @constraint(pm.model, w_fr[i] >= z[i]*buses[branch["f_bus"]]["vmin"]^2)
     end
 end
 
@@ -367,11 +327,6 @@
         upperbound = buses[branches[i]["f_bus"]]["vmax"]^2,
         start = getstart(pm.ref[:bus], i, "w_fr_start", 1.001)
     )
-<<<<<<< HEAD
-
-    return pm.var[:w_fr_ne]
-=======
->>>>>>> 09691c38
 end
 
 ""
@@ -735,20 +690,11 @@
         relaxation_sqr(pm.model, v[i], w[i])
     end
 
-<<<<<<< HEAD
-    cs1 = constraint_voltage_magnitude_from_on_off(pm) # bounds on vm_fr
-    cs2 = constraint_voltage_magnitude_to_on_off(pm) # bounds on vm_to
-    cs3 = constraint_voltage_magnitude_sqr_from_on_off(pm) # bounds on w_fr
-    cs4 = constraint_voltage_magnitude_sqr_to_on_off(pm) # bounds on w_to
-    cs5 = constraint_voltage_product_on_off(pm) # bounds on wr, wi
-    #cs = union(cs, cs1, cs2, cs3, cs4, cs5)
-=======
-    constraint_voltage_magnitude_from_on_off(pm) # bounds on v_from
-    constraint_voltage_magnitude_to_on_off(pm) # bounds on v_to
-    constraint_voltage_magnitude_sqr_from_on_off(pm) # bounds on w_from
+    constraint_voltage_magnitude_from_on_off(pm) # bounds on vm_fr
+    constraint_voltage_magnitude_to_on_off(pm) # bounds on vm_to
+    constraint_voltage_magnitude_sqr_from_on_off(pm) # bounds on w_fr
     constraint_voltage_magnitude_sqr_to_on_off(pm) # bounds on w_to
     constraint_voltage_product_on_off(pm) # bounds on wr, wi
->>>>>>> 09691c38
 
     for (l,branch) in pm.ref[:branch]
         i = branch["f_bus"]
@@ -757,37 +703,20 @@
         @constraint(pm.model, t[i] - t[j] >= td[l] + td_lb*(1-z[l]))
         @constraint(pm.model, t[i] - t[j] <= td[l] + td_ub*(1-z[l]))
 
-<<<<<<< HEAD
-        cs1 = relaxation_sin_on_off(pm.model, td[l], si[l], z[l], td_max)
-        cs2 = relaxation_cos_on_off(pm.model, td[l], cs[l], z[l], td_max)
-        cs3 = relaxation_product_on_off(pm.model, vm_fr[i], vm_to[j], vv[l], z[l])
-        cs4 = relaxation_product_on_off(pm.model, vv[l], cs[l], wr[l], z[l])
-        cs5 = relaxation_product_on_off(pm.model, vv[l], si[l], wi[l], z[l])
-        #const_set = union(const_set, cs1, cs2, cs3, cs4, cs5)
-=======
         relaxation_sin_on_off(pm.model, td[l], si[l], z[l], td_max)
         relaxation_cos_on_off(pm.model, td[l], cs[l], z[l], td_max)
-        relaxation_product_on_off(pm.model, v_from[i], v_to[j], vv[l], z[l])
+        relaxation_product_on_off(pm.model, vm_fr[i], vm_to[j], vv[l], z[l])
         relaxation_product_on_off(pm.model, vv[l], cs[l], wr[l], z[l])
         relaxation_product_on_off(pm.model, vv[l], si[l], wi[l], z[l])
->>>>>>> 09691c38
 
         # this constraint is redudant and useful for debugging
         #relaxation_complex_product(pm.model, w[i], w[j], wr[l], wi[l])
 
-<<<<<<< HEAD
         #cs4 = relaxation_complex_product_on_off(pm.model, w[i], w[j], wr[l], wi[l], z[l])
-        cs6 = relaxation_equality_on_off(pm.model, v[i], vm_fr[l], z[l])
-        cs7 = relaxation_equality_on_off(pm.model, v[j], vm_to[l], z[l])
-        cs8 = relaxation_equality_on_off(pm.model, w[i], w_fr[l], z[l])
-        cs9 = relaxation_equality_on_off(pm.model, w[j], w_to[l], z[l])
-        #cs = union(cs, cs6, cs7, cs8, cs9)
-=======
-        relaxation_equality_on_off(pm.model, v[i], v_from[l], z[l])
-        relaxation_equality_on_off(pm.model, v[j], v_to[l], z[l])
-        relaxation_equality_on_off(pm.model, w[i], w_from[l], z[l])
+        relaxation_equality_on_off(pm.model, v[i], vm_fr[l], z[l])
+        relaxation_equality_on_off(pm.model, v[j], vm_to[l], z[l])
+        relaxation_equality_on_off(pm.model, w[i], w_fr[l], z[l])
         relaxation_equality_on_off(pm.model, w[j], w_to[l], z[l])
->>>>>>> 09691c38
 
         # to prevent this constraint from being posted on multiple parallel lines
         # TODO needs on/off variant
