--- conflicted
+++ resolved
@@ -42,11 +42,7 @@
 end
 
 
-<<<<<<< HEAD
-function constraint_kcl_shunt(pm::AbstractACRModel, n::Int, c::Int, i, bus_arcs, bus_arcs_dc, bus_gens, bus_pd, bus_qd, bus_gs, bus_bs)
-=======
-function constraint_power_balance_shunt(pm::GenericPowerModel{T}, n::Int, c::Int, i, bus_arcs, bus_arcs_dc, bus_gens, bus_pd, bus_qd, bus_gs, bus_bs) where T <: AbstractACRForm
->>>>>>> cc9f06e6
+function constraint_power_balance_shunt(pm::AbstractACRModel, n::Int, c::Int, i, bus_arcs, bus_arcs_dc, bus_gens, bus_pd, bus_qd, bus_gs, bus_bs)
     vr = var(pm, n, c, :vr, i)
     vi = var(pm, n, c, :vi, i)
     p  = var(pm, n, c, :p)
@@ -128,11 +124,7 @@
 
 
 "extracts voltage set points from rectangular voltage form and converts into polar voltage form"
-<<<<<<< HEAD
-function add_bus_voltage_setpoint(sol, pm::AbstractACRModel)
-=======
-function add_setpoint_bus_voltage!(sol, pm::GenericPowerModel{T}) where T <: AbstractACRForm
->>>>>>> cc9f06e6
+function add_setpoint_bus_voltage!(sol, pm::AbstractACRModel)
     sol_dict = get(sol, "bus", Dict{String,Any}())
 
     if ismultinetwork(pm)
