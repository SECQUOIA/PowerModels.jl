### simple active power only approximations (e.g. DC Power Flow)


######## AbstractDCPForm Models (has va but assumes vm is 1.0) ########

""
function variable_voltage(pm::AbstractDCPModel; kwargs...)
    variable_voltage_angle(pm; kwargs...)
end

"nothing to add, there are no voltage variables on branches"
function variable_voltage_ne(pm::AbstractDCPModel; kwargs...)
end

"do nothing, this model does not have complex voltage variables"
<<<<<<< HEAD
function constraint_voltage(pm::AbstractDCPModel; kwargs...)
end

"do nothing, this model does not have complex voltage variables"
function constraint_voltage_ne(pm::AbstractDCPModel; kwargs...)
=======
function constraint_model_voltage_ne(pm::GenericPowerModel{T}; kwargs...) where T <: AbstractDCPForm
>>>>>>> cc9f06e6
end

"do nothing, this model does not have voltage variables"
function constraint_voltage_magnitude_setpoint(pm::AbstractDCPModel, n::Int, c::Int, i, vm)
end


"do nothing, this model does not have voltage variables"
function variable_bus_voltage(pm::AbstractDCPModel; kwargs...)
end


""
<<<<<<< HEAD
function constraint_kcl_shunt(pm::AbstractDCPModel, n::Int, c::Int, i, bus_arcs, bus_arcs_dc, bus_gens, bus_pd, bus_qd, bus_gs, bus_bs)
=======
function constraint_power_balance_shunt(pm::GenericPowerModel{T}, n::Int, c::Int, i, bus_arcs, bus_arcs_dc, bus_gens, bus_pd, bus_qd, bus_gs, bus_bs) where T <: AbstractDCPForm
>>>>>>> cc9f06e6
    pg   = var(pm, n, c, :pg)
    p    = var(pm, n, c, :p)
    p_dc = var(pm, n, c, :p_dc)

    con(pm, n, c, :kcl_p)[i] = JuMP.@constraint(pm.model, sum(p[a] for a in bus_arcs) + sum(p_dc[a_dc] for a_dc in bus_arcs_dc) == sum(pg[g] for g in bus_gens) - sum(pd for pd in values(bus_pd)) - sum(gs for gs in values(bus_gs))*1.0^2)
    # omit reactive constraint
end

""
<<<<<<< HEAD
function constraint_kcl_shunt_storage(pm::AbstractDCPModel, n::Int, c::Int, i::Int, bus_arcs, bus_arcs_dc, bus_gens, bus_storage, bus_pd, bus_qd, bus_gs, bus_bs)
=======
function constraint_power_balance_shunt_storage(pm::GenericPowerModel{T}, n::Int, c::Int, i::Int, bus_arcs, bus_arcs_dc, bus_gens, bus_storage, bus_pd, bus_qd, bus_gs, bus_bs) where T <: AbstractDCPForm
>>>>>>> cc9f06e6
    p = var(pm, n, c, :p)
    pg = var(pm, n, c, :pg)
    ps = var(pm, n, c, :ps)
    p_dc = var(pm, n, c, :p_dc)

    con(pm, n, c, :kcl_p)[i] = JuMP.@constraint(pm.model, sum(p[a] for a in bus_arcs) + sum(p_dc[a_dc] for a_dc in bus_arcs_dc) == sum(pg[g] for g in bus_gens) - sum(ps[s] for s in bus_storage) - sum(pd for pd in values(bus_pd)) - sum(gs for gs in values(bus_gs))*1.0^2)
    # omit reactive constraint
end

""
<<<<<<< HEAD
function constraint_kcl_shunt_ne(pm::AbstractDCPModel, n::Int, c::Int, i, bus_arcs, bus_arcs_dc, bus_arcs_ne, bus_gens, bus_pd, bus_qd, bus_gs, bus_bs)
=======
function constraint_power_balance_shunt_ne(pm::GenericPowerModel{T}, n::Int, c::Int, i, bus_arcs, bus_arcs_dc, bus_arcs_ne, bus_gens, bus_pd, bus_qd, bus_gs, bus_bs) where T <: AbstractDCPForm
>>>>>>> cc9f06e6
    pg   = var(pm, n, c, :pg)
    p    = var(pm, n, c, :p)
    p_ne = var(pm, n, c, :p_ne)
    p_dc = var(pm, n, c, :p_dc)

    JuMP.@constraint(pm.model, sum(p[a] for a in bus_arcs) + sum(p_ne[a] for a in bus_arcs_ne) + sum(p_dc[a_dc] for a_dc in bus_arcs_dc) == sum(pg[g] for g in bus_gens) - sum(pd for pd in values(bus_pd)) - sum(gs for gs in values(bus_gs))*1.0^2)
end

"""
Creates Ohms constraints (yt post fix indicates that Y and T values are in rectangular form)

```
p[f_idx] == -b*(t[f_bus] - t[t_bus])
```
"""
function constraint_ohms_yt_from(pm::AbstractDCPModel, n::Int, c::Int, f_bus, t_bus, f_idx, t_idx, g, b, g_fr, b_fr, tr, ti, tm)
    p_fr  = var(pm, n, c,  :p, f_idx)
    va_fr = var(pm, n, c, :va, f_bus)
    va_to = var(pm, n, c, :va, t_bus)

    JuMP.@constraint(pm.model, p_fr == -b*(va_fr - va_to))
    # omit reactive constraint
end

function constraint_ohms_yt_from_ne(pm::AbstractDCPModel, n::Int, c::Int, i, f_bus, t_bus, f_idx, t_idx, g, b, g_fr, b_fr, tr, ti, tm, vad_min, vad_max)
    p_fr  = var(pm, n, c, :p_ne, f_idx)
    va_fr = var(pm, n, c,   :va, f_bus)
    va_to = var(pm, n, c,   :va, t_bus)
    z = var(pm, n, c, :branch_ne, i)

    JuMP.@constraint(pm.model, p_fr <= -b*(va_fr - va_to + vad_max*(1-z)) )
    JuMP.@constraint(pm.model, p_fr >= -b*(va_fr - va_to + vad_min*(1-z)) )
end



""
<<<<<<< HEAD
function add_bus_voltage_setpoint(sol, pm::AbstractDCPModel)
    add_setpoint_fixed(sol, pm, "bus", "vm"; default_value = (item) -> 1)
    add_setpoint(sol, pm, "bus", "va", :va)
=======
function add_setpoint_bus_voltage!(sol, pm::GenericPowerModel{T}) where T <: AbstractDCPForm
    add_setpoint_fixed!(sol, pm, "bus", "vm"; default_value = (item) -> 1)
    add_setpoint!(sol, pm, "bus", "va", :va, status_name=pm_component_status["bus"], inactive_status_value = pm_component_status_inactive["bus"])
>>>>>>> cc9f06e6
end


""
function variable_voltage_on_off(pm::AbstractDCPModel; kwargs...)
    variable_voltage_angle(pm; kwargs...)
end

"do nothing, this model does not have complex voltage variables"
<<<<<<< HEAD
function constraint_voltage_on_off(pm::AbstractDCPModel; kwargs...)
=======
function constraint_model_voltage_on_off(pm::GenericPowerModel{T}; kwargs...) where T <: AbstractDCPForm
>>>>>>> cc9f06e6
end

"`-b*(t[f_bus] - t[t_bus] + vad_min*(1-branch_z[i])) <= p[f_idx] <= -b*(t[f_bus] - t[t_bus] + vad_max*(1-branch_z[i]))`"
function constraint_ohms_yt_from_on_off(pm::AbstractDCPModel, n::Int, c::Int, i, f_bus, t_bus, f_idx, t_idx, g, b, g_fr, b_fr, tr, ti, tm, vad_min, vad_max)
    p_fr  = var(pm, n, c,  :p, f_idx)
    va_fr = var(pm, n, c, :va, f_bus)
    va_to = var(pm, n, c, :va, t_bus)
    z = var(pm, n, c, :branch_z, i)

    JuMP.@constraint(pm.model, p_fr <= -b*(va_fr - va_to + vad_max*(1-z)) )
    JuMP.@constraint(pm.model, p_fr >= -b*(va_fr - va_to + vad_min*(1-z)) )
end


"`angmin*branch_z[i] + vad_min*(1-branch_z[i]) <= t[f_bus] - t[t_bus] <= angmax*branch_z[i] + vad_max*(1-branch_z[i])`"
function constraint_voltage_angle_difference_on_off(pm::AbstractDCPModel, n::Int, c::Int, f_idx, angmin, angmax, vad_min, vad_max)
    i, f_bus, t_bus = f_idx

    va_fr = var(pm, n, c, :va, f_bus)
    va_to = var(pm, n, c, :va, t_bus)
    z = var(pm, n, c, :branch_z, i)

    JuMP.@constraint(pm.model, va_fr - va_to <= angmax*z + vad_max*(1-z))
    JuMP.@constraint(pm.model, va_fr - va_to >= angmin*z + vad_min*(1-z))
end

"`angmin*branch_ne[i] + vad_min*(1-branch_ne[i]) <= t[f_bus] - t[t_bus] <= angmax*branch_ne[i] + vad_max*(1-branch_ne[i])`"
function constraint_voltage_angle_difference_ne(pm::AbstractDCPModel, n::Int, c::Int, f_idx, angmin, angmax, vad_min, vad_max)
    i, f_bus, t_bus = f_idx

    va_fr = var(pm, n, c, :va, f_bus)
    va_to = var(pm, n, c, :va, t_bus)
    z = var(pm, n, c, :branch_ne, i)

    JuMP.@constraint(pm.model, va_fr - va_to <= angmax*z + vad_max*(1-z))
    JuMP.@constraint(pm.model, va_fr - va_to >= angmin*z + vad_min*(1-z))
end

""
function constraint_storage_on_off(pm::GenericPowerModel{T}, n::Int, i, pmin, pmax, qmin, qmax, charge_ub, discharge_ub) where T <: DCPlosslessForm
    z_storage = var(pm, n, :z_storage, i)
    ps = var(pm, n, pm.ccnd, :ps, i)
    sc = var(pm, n, :sc, i)
    sd = var(pm, n, :sd, i)

    JuMP.@constraint(pm.model, ps <= z_storage*pmax)
    JuMP.@constraint(pm.model, ps >= z_storage*pmin)
    JuMP.@constraint(pm.model, sc <= z_storage*charge_ub)
    JuMP.@constraint(pm.model, sd <= z_storage*discharge_ub)
end

""
function constraint_storage_loss(pm::GenericPowerModel{T}, n::Int, i, bus, r, x, standby_loss) where T <: DCPlosslessForm
    ps = var(pm, n, pm.ccnd, :ps, i)
    sc = var(pm, n, :sc, i)
    sd = var(pm, n, :sd, i)
    JuMP.@constraint(pm.model, ps == sc - sd)
end









######## Lossless Models ########

""
function variable_active_branch_flow(pm::AbstractAPLossLessModels; nw::Int=pm.cnw, cnd::Int=pm.ccnd, bounded = true)
    if bounded
        flow_lb, flow_ub = ref_calc_branch_flow_bounds(ref(pm, nw, :branch), ref(pm, nw, :bus), cnd)
        p = var(pm, nw, cnd)[:p] = JuMP.@variable(pm.model,
            [(l,i,j) in ref(pm, nw, :arcs_from)], base_name="$(nw)_$(cnd)_p",
            lower_bound = flow_lb[l],
            upper_bound = flow_ub[l],
            start = comp_start_value(ref(pm, nw, :branch, l), "p_start", cnd)
        )
    else
        p = var(pm, nw, cnd)[:p] = JuMP.@variable(pm.model,
            [(l,i,j) in ref(pm, nw, :arcs_from)], base_name="$(nw)_$(cnd)_p",
            start = comp_start_value(ref(pm, nw, :branch, l), "p_start", cnd)
        )
    end

    for (l,branch) in ref(pm, nw, :branch)
        if haskey(branch, "pf_start")
            f_idx = (l, branch["f_bus"], branch["t_bus"])
            JuMP.set_start_value(p[f_idx], branch["pf_start"])
        end
    end

    # this explicit type erasure is necessary
    p_expr = Dict{Any,Any}( ((l,i,j), p[(l,i,j)]) for (l,i,j) in ref(pm, nw, :arcs_from) )
    p_expr = merge(p_expr, Dict( ((l,j,i), -1.0*p[(l,i,j)]) for (l,i,j) in ref(pm, nw, :arcs_from)))
    var(pm, nw, cnd)[:p] = p_expr
end

""
function variable_active_branch_flow_ne(pm::AbstractAPLossLessModels; nw::Int=pm.cnw, cnd::Int=pm.ccnd)
    var(pm, nw, cnd)[:p_ne] = JuMP.@variable(pm.model,
        [(l,i,j) in ref(pm, nw, :ne_arcs_from)], base_name="$(nw)_$(cnd)_p_ne",
        lower_bound = -ref(pm, nw, :ne_branch, l, "rate_a", cnd),
        upper_bound =  ref(pm, nw, :ne_branch, l, "rate_a", cnd),
        start = comp_start_value(ref(pm, nw, :ne_branch, l), "p_start", cnd)
    )

    # this explicit type erasure is necessary
    p_ne_expr = Dict{Any,Any}([((l,i,j), 1.0*var(pm, nw, cnd, :p_ne, (l,i,j))) for (l,i,j) in ref(pm, nw, :ne_arcs_from)])
    p_ne_expr = merge(p_ne_expr, Dict(((l,j,i), -1.0*var(pm, nw, cnd, :p_ne, (l,i,j))) for (l,i,j) in ref(pm, nw, :ne_arcs_from)))
    var(pm, nw, cnd)[:p_ne] = p_ne_expr
end

""
<<<<<<< HEAD
function constraint_power_balance(pm::AbstractAPLossLessModels, n::Int, c::Int, i, comp_gen_ids, comp_pd, comp_qd, comp_gs, comp_bs, comp_branch_g, comp_branch_b)
=======
function constraint_network_power_balance(pm::GenericPowerModel{T}, n::Int, c::Int, i, comp_gen_ids, comp_pd, comp_qd, comp_gs, comp_bs, comp_branch_g, comp_branch_b) where T <: DCPlosslessForm
>>>>>>> cc9f06e6
    pg = var(pm, n, c, :pg)

    JuMP.@constraint(pm.model, sum(pg[g] for g in comp_gen_ids) == sum(pd for (i,pd) in values(comp_pd)) + sum(gs*1.0^2 for (i,gs) in values(comp_gs)))
    # omit reactive constraint
end

"nothing to do, this model is symetric"
<<<<<<< HEAD
function constraint_thermal_limit_to(pm::AbstractAPLossLessModels, n::Int, c::Int, t_idx, rate_a)
    # l,i,j = t_idx
    # p_fr = var(pm, n, c, :p, (l,j,i))
    # con(pm, n, c, :sm_to)[l] = JuMP.UpperBoundRef(p_fr)
=======
function constraint_thermal_limit_to(pm::GenericPowerModel{T}, n::Int, c::Int, t_idx, rate_a) where T <: DCPlosslessForm
    l,i,j = t_idx
    p_fr = var(pm, n, c, :p, (l,j,i))
    con(pm, n, c, :sm_to)[l] = JuMP.UpperBoundRef(p_fr)
>>>>>>> cc9f06e6
end

"nothing to do, this model is symetric"
function constraint_ohms_yt_to_on_off(pm::AbstractAPLossLessModels, n::Int, c::Int, i, f_bus, t_bus, f_idx, t_idx, g, b, g_to, b_to, tr, ti, tm, vad_min, vad_max)
end

"nothing to do, this model is symetric"
function constraint_thermal_limit_to_on_off(pm::AbstractAPLossLessModels, n::Int, c::Int, i, t_idx, rate_a)
end

"nothing to do, this model is symetric"
function constraint_thermal_limit_to_ne(pm::AbstractAPLossLessModels, n::Int, c::Int, i, t_idx, rate_a)
end

"nothing to do, this model is symetric"
function constraint_ohms_yt_to(pm::AbstractAPLossLessModels, n::Int, c::Int, f_bus, t_bus, f_idx, t_idx, g, b, g_to, b_to, tr, ti, tm)
end

"nothing to do, this model is symetric"
function constraint_ohms_yt_to_ne(pm::AbstractAPLossLessModels, n::Int, c::Int, i, f_bus, t_bus, f_idx, t_idx, g, b, g_to, b_to, tr, ti, tm, vad_min, vad_max)
end







######## Network Flow Approximation ########


"nothing to do, no voltage angle variables"
function variable_voltage(pm::AbstractNFAModel; kwargs...)
end

"nothing to do, no voltage angle variables"
function constraint_theta_ref(pm::AbstractNFAModel, n::Int, c::Int, i::Int)
end

"nothing to do, no voltage angle variables"
function constraint_voltage_angle_difference(pm::AbstractNFAModel, n::Int, c::Int, f_idx, angmin, angmax)
end

"nothing to do, no voltage angle variables"
function constraint_ohms_yt_from(pm::AbstractNFAModel, n::Int, c::Int, f_bus, t_bus, f_idx, t_idx, g, b, g_fr, b_fr, tr, ti, tm)
end

<<<<<<< HEAD
""
function add_bus_voltage_setpoint(sol, pm::AbstractNFAModel)
    add_setpoint_fixed(sol, pm, "bus", "vm")
    add_setpoint_fixed(sol, pm, "bus", "va")
end
=======
#""
#function add_setpoint_bus_voltage!(sol, pm::GenericPowerModel{T}) where T <: NFAForm
#    add_setpoint_fixed!(sol, pm, "bus", "vm")
#    add_setpoint_fixed!(sol, pm, "bus", "va")
#end
>>>>>>> cc9f06e6







######## DC with Line Losses ########

"""
Creates Ohms constraints (yt post fix indicates that Y and T values are in rectangular form)
"""
function constraint_ohms_yt_to(pm::AbstractDCPLLModel, n::Int, c::Int, f_bus, t_bus, f_idx, t_idx, g, b, g_to, b_to, tr, ti, tm)
    p_fr  = var(pm, n, c,  :p, f_idx)
    p_to  = var(pm, n, c,  :p, t_idx)
    va_fr = var(pm, n, c, :va, f_bus)
    va_to = var(pm, n, c, :va, t_bus)

    r = g/(g^2 + b^2)
    JuMP.@constraint(pm.model, p_fr + p_to >= r*(p_fr^2))
end

""
function constraint_ohms_yt_to_on_off(pm::AbstractDCPLLModel, n::Int, c::Int, i, f_bus, t_bus, f_idx, t_idx, g, b, g_to, b_to, tr, ti, tm, vad_min, vad_max)
    p_fr  = var(pm, n, c,  :p, f_idx)
    p_to  = var(pm, n, c,  :p, t_idx)
    va_fr = var(pm, n, c, :va, f_bus)
    va_to = var(pm, n, c, :va, t_bus)
    z = var(pm, n, c, :branch_z, i)

    r = g/(g^2 + b^2)
    t_m = max(abs(vad_min),abs(vad_max))
    JuMP.@constraint(pm.model, p_fr + p_to >= r*( (-b*(va_fr - va_to))^2 - (-b*(t_m))^2*(1-z) ) )
    JuMP.@constraint(pm.model, p_fr + p_to >= 0)
end

""
function constraint_ohms_yt_to_ne(pm::AbstractDCPLLModel, n::Int, c::Int, i, f_bus, t_bus, f_idx, t_idx, g, b, g_to, b_to, tr, ti, tm, vad_min, vad_max)
    p_fr = var(pm, n, c, :p_ne, f_idx)
    p_to = var(pm, n, c, :p_ne, t_idx)
    va_fr = var(pm, n, c, :va, f_bus)
    va_to = var(pm, n, c, :va, t_bus)
    z = var(pm, n, c, :branch_ne, i)

    r = g/(g^2 + b^2)
    t_m = max(abs(vad_min),abs(vad_max))
    JuMP.@constraint(pm.model, p_fr + p_to >= r*( (-b*(va_fr - va_to))^2 - (-b*(t_m))^2*(1-z) ) )
    JuMP.@constraint(pm.model, p_fr + p_to >= 0)
end<|MERGE_RESOLUTION|>--- conflicted
+++ resolved
@@ -13,15 +13,7 @@
 end
 
 "do nothing, this model does not have complex voltage variables"
-<<<<<<< HEAD
-function constraint_voltage(pm::AbstractDCPModel; kwargs...)
-end
-
-"do nothing, this model does not have complex voltage variables"
-function constraint_voltage_ne(pm::AbstractDCPModel; kwargs...)
-=======
-function constraint_model_voltage_ne(pm::GenericPowerModel{T}; kwargs...) where T <: AbstractDCPForm
->>>>>>> cc9f06e6
+function constraint_model_voltage_ne(pm::AbstractDCPModel; kwargs...)
 end
 
 "do nothing, this model does not have voltage variables"
@@ -35,11 +27,7 @@
 
 
 ""
-<<<<<<< HEAD
-function constraint_kcl_shunt(pm::AbstractDCPModel, n::Int, c::Int, i, bus_arcs, bus_arcs_dc, bus_gens, bus_pd, bus_qd, bus_gs, bus_bs)
-=======
-function constraint_power_balance_shunt(pm::GenericPowerModel{T}, n::Int, c::Int, i, bus_arcs, bus_arcs_dc, bus_gens, bus_pd, bus_qd, bus_gs, bus_bs) where T <: AbstractDCPForm
->>>>>>> cc9f06e6
+function constraint_power_balance_shunt(pm::AbstractDCPModel, n::Int, c::Int, i, bus_arcs, bus_arcs_dc, bus_gens, bus_pd, bus_qd, bus_gs, bus_bs)
     pg   = var(pm, n, c, :pg)
     p    = var(pm, n, c, :p)
     p_dc = var(pm, n, c, :p_dc)
@@ -49,11 +37,7 @@
 end
 
 ""
-<<<<<<< HEAD
-function constraint_kcl_shunt_storage(pm::AbstractDCPModel, n::Int, c::Int, i::Int, bus_arcs, bus_arcs_dc, bus_gens, bus_storage, bus_pd, bus_qd, bus_gs, bus_bs)
-=======
-function constraint_power_balance_shunt_storage(pm::GenericPowerModel{T}, n::Int, c::Int, i::Int, bus_arcs, bus_arcs_dc, bus_gens, bus_storage, bus_pd, bus_qd, bus_gs, bus_bs) where T <: AbstractDCPForm
->>>>>>> cc9f06e6
+function constraint_power_balance_shunt_storage(pm::AbstractDCPModel, n::Int, c::Int, i::Int, bus_arcs, bus_arcs_dc, bus_gens, bus_storage, bus_pd, bus_qd, bus_gs, bus_bs)
     p = var(pm, n, c, :p)
     pg = var(pm, n, c, :pg)
     ps = var(pm, n, c, :ps)
@@ -64,11 +48,7 @@
 end
 
 ""
-<<<<<<< HEAD
-function constraint_kcl_shunt_ne(pm::AbstractDCPModel, n::Int, c::Int, i, bus_arcs, bus_arcs_dc, bus_arcs_ne, bus_gens, bus_pd, bus_qd, bus_gs, bus_bs)
-=======
-function constraint_power_balance_shunt_ne(pm::GenericPowerModel{T}, n::Int, c::Int, i, bus_arcs, bus_arcs_dc, bus_arcs_ne, bus_gens, bus_pd, bus_qd, bus_gs, bus_bs) where T <: AbstractDCPForm
->>>>>>> cc9f06e6
+function constraint_power_balance_shunt_ne(pm::AbstractDCPModel, n::Int, c::Int, i, bus_arcs, bus_arcs_dc, bus_arcs_ne, bus_gens, bus_pd, bus_qd, bus_gs, bus_bs)
     pg   = var(pm, n, c, :pg)
     p    = var(pm, n, c, :p)
     p_ne = var(pm, n, c, :p_ne)
@@ -106,15 +86,9 @@
 
 
 ""
-<<<<<<< HEAD
-function add_bus_voltage_setpoint(sol, pm::AbstractDCPModel)
-    add_setpoint_fixed(sol, pm, "bus", "vm"; default_value = (item) -> 1)
-    add_setpoint(sol, pm, "bus", "va", :va)
-=======
-function add_setpoint_bus_voltage!(sol, pm::GenericPowerModel{T}) where T <: AbstractDCPForm
+function add_setpoint_bus_voltage!(sol, pm::AbstractDCPModel)
     add_setpoint_fixed!(sol, pm, "bus", "vm"; default_value = (item) -> 1)
     add_setpoint!(sol, pm, "bus", "va", :va, status_name=pm_component_status["bus"], inactive_status_value = pm_component_status_inactive["bus"])
->>>>>>> cc9f06e6
 end
 
 
@@ -124,11 +98,7 @@
 end
 
 "do nothing, this model does not have complex voltage variables"
-<<<<<<< HEAD
-function constraint_voltage_on_off(pm::AbstractDCPModel; kwargs...)
-=======
-function constraint_model_voltage_on_off(pm::GenericPowerModel{T}; kwargs...) where T <: AbstractDCPForm
->>>>>>> cc9f06e6
+function constraint_model_voltage_on_off(pm::AbstractDCPModel; kwargs...)
 end
 
 "`-b*(t[f_bus] - t[t_bus] + vad_min*(1-branch_z[i])) <= p[f_idx] <= -b*(t[f_bus] - t[t_bus] + vad_max*(1-branch_z[i]))`"
@@ -166,30 +136,6 @@
     JuMP.@constraint(pm.model, va_fr - va_to <= angmax*z + vad_max*(1-z))
     JuMP.@constraint(pm.model, va_fr - va_to >= angmin*z + vad_min*(1-z))
 end
-
-""
-function constraint_storage_on_off(pm::GenericPowerModel{T}, n::Int, i, pmin, pmax, qmin, qmax, charge_ub, discharge_ub) where T <: DCPlosslessForm
-    z_storage = var(pm, n, :z_storage, i)
-    ps = var(pm, n, pm.ccnd, :ps, i)
-    sc = var(pm, n, :sc, i)
-    sd = var(pm, n, :sd, i)
-
-    JuMP.@constraint(pm.model, ps <= z_storage*pmax)
-    JuMP.@constraint(pm.model, ps >= z_storage*pmin)
-    JuMP.@constraint(pm.model, sc <= z_storage*charge_ub)
-    JuMP.@constraint(pm.model, sd <= z_storage*discharge_ub)
-end
-
-""
-function constraint_storage_loss(pm::GenericPowerModel{T}, n::Int, i, bus, r, x, standby_loss) where T <: DCPlosslessForm
-    ps = var(pm, n, pm.ccnd, :ps, i)
-    sc = var(pm, n, :sc, i)
-    sd = var(pm, n, :sd, i)
-    JuMP.@constraint(pm.model, ps == sc - sd)
-end
-
-
-
 
 
 
@@ -244,11 +190,7 @@
 end
 
 ""
-<<<<<<< HEAD
-function constraint_power_balance(pm::AbstractAPLossLessModels, n::Int, c::Int, i, comp_gen_ids, comp_pd, comp_qd, comp_gs, comp_bs, comp_branch_g, comp_branch_b)
-=======
-function constraint_network_power_balance(pm::GenericPowerModel{T}, n::Int, c::Int, i, comp_gen_ids, comp_pd, comp_qd, comp_gs, comp_bs, comp_branch_g, comp_branch_b) where T <: DCPlosslessForm
->>>>>>> cc9f06e6
+function constraint_network_power_balance(pm::AbstractAPLossLessModels, n::Int, c::Int, i, comp_gen_ids, comp_pd, comp_qd, comp_gs, comp_bs, comp_branch_g, comp_branch_b)
     pg = var(pm, n, c, :pg)
 
     JuMP.@constraint(pm.model, sum(pg[g] for g in comp_gen_ids) == sum(pd for (i,pd) in values(comp_pd)) + sum(gs*1.0^2 for (i,gs) in values(comp_gs)))
@@ -256,17 +198,11 @@
 end
 
 "nothing to do, this model is symetric"
-<<<<<<< HEAD
 function constraint_thermal_limit_to(pm::AbstractAPLossLessModels, n::Int, c::Int, t_idx, rate_a)
-    # l,i,j = t_idx
-    # p_fr = var(pm, n, c, :p, (l,j,i))
-    # con(pm, n, c, :sm_to)[l] = JuMP.UpperBoundRef(p_fr)
-=======
-function constraint_thermal_limit_to(pm::GenericPowerModel{T}, n::Int, c::Int, t_idx, rate_a) where T <: DCPlosslessForm
+    # NOTE correct?
     l,i,j = t_idx
     p_fr = var(pm, n, c, :p, (l,j,i))
     con(pm, n, c, :sm_to)[l] = JuMP.UpperBoundRef(p_fr)
->>>>>>> cc9f06e6
 end
 
 "nothing to do, this model is symetric"
@@ -288,6 +224,28 @@
 "nothing to do, this model is symetric"
 function constraint_ohms_yt_to_ne(pm::AbstractAPLossLessModels, n::Int, c::Int, i, f_bus, t_bus, f_idx, t_idx, g, b, g_to, b_to, tr, ti, tm, vad_min, vad_max)
 end
+
+""
+function constraint_storage_on_off(pm::AbstractAPLossLessModels, n::Int, i, pmin, pmax, qmin, qmax, charge_ub, discharge_ub)
+    z_storage = var(pm, n, :z_storage, i)
+    ps = var(pm, n, pm.ccnd, :ps, i)
+    sc = var(pm, n, :sc, i)
+    sd = var(pm, n, :sd, i)
+
+    JuMP.@constraint(pm.model, ps <= z_storage*pmax)
+    JuMP.@constraint(pm.model, ps >= z_storage*pmin)
+    JuMP.@constraint(pm.model, sc <= z_storage*charge_ub)
+    JuMP.@constraint(pm.model, sd <= z_storage*discharge_ub)
+end
+
+""
+function constraint_storage_loss(pm::AbstractAPLossLessModels, n::Int, i, bus, r, x, standby_loss)
+    ps = var(pm, n, pm.ccnd, :ps, i)
+    sc = var(pm, n, :sc, i)
+    sd = var(pm, n, :sd, i)
+    JuMP.@constraint(pm.model, ps == sc - sd)
+end
+
 
 
 
@@ -313,22 +271,6 @@
 "nothing to do, no voltage angle variables"
 function constraint_ohms_yt_from(pm::AbstractNFAModel, n::Int, c::Int, f_bus, t_bus, f_idx, t_idx, g, b, g_fr, b_fr, tr, ti, tm)
 end
-
-<<<<<<< HEAD
-""
-function add_bus_voltage_setpoint(sol, pm::AbstractNFAModel)
-    add_setpoint_fixed(sol, pm, "bus", "vm")
-    add_setpoint_fixed(sol, pm, "bus", "va")
-end
-=======
-#""
-#function add_setpoint_bus_voltage!(sol, pm::GenericPowerModel{T}) where T <: NFAForm
-#    add_setpoint_fixed!(sol, pm, "bus", "vm")
-#    add_setpoint_fixed!(sol, pm, "bus", "va")
-#end
->>>>>>> cc9f06e6
-
-
 
 
 
