### simple active power only approximations (e.g. DC Power Flow)


######## AbstractDCPForm Models (has va but assumes vm is 1.0) ########

""
function variable_voltage(pm::AbstractDCPModel; kwargs...)
    variable_voltage_angle(pm; kwargs...)
end

"nothing to add, there are no voltage variables on branches"
function variable_voltage_ne(pm::AbstractDCPModel; kwargs...)
end

"do nothing, this model does not have complex voltage variables"
function constraint_model_voltage_ne(pm::AbstractDCPModel; kwargs...)
end

"do nothing, this model does not have voltage variables"
function constraint_voltage_magnitude_setpoint(pm::AbstractDCPModel, n::Int, c::Int, i, vm)
end


"do nothing, this model does not have voltage variables"
function variable_bus_voltage(pm::AbstractDCPModel; kwargs...)
end


""
function constraint_power_balance_shunt(pm::AbstractDCPModel, n::Int, c::Int, i, bus_arcs, bus_arcs_dc, bus_gens, bus_pd, bus_qd, bus_gs, bus_bs)
    pg   = var(pm, n, c, :pg)
    p    = var(pm, n, c, :p)
    p_dc = var(pm, n, c, :p_dc)

    con(pm, n, c, :kcl_p)[i] = JuMP.@constraint(pm.model, sum(p[a] for a in bus_arcs) + sum(p_dc[a_dc] for a_dc in bus_arcs_dc) == sum(pg[g] for g in bus_gens) - sum(pd for pd in values(bus_pd)) - sum(gs for gs in values(bus_gs))*1.0^2)
    # omit reactive constraint
end

""
function constraint_power_balance_shunt_storage(pm::AbstractDCPModel, n::Int, c::Int, i::Int, bus_arcs, bus_arcs_dc, bus_gens, bus_storage, bus_pd, bus_qd, bus_gs, bus_bs)
    p = var(pm, n, c, :p)
    pg = var(pm, n, c, :pg)
    ps = var(pm, n, c, :ps)
    p_dc = var(pm, n, c, :p_dc)

    con(pm, n, c, :kcl_p)[i] = JuMP.@constraint(pm.model, sum(p[a] for a in bus_arcs) + sum(p_dc[a_dc] for a_dc in bus_arcs_dc) == sum(pg[g] for g in bus_gens) - sum(ps[s] for s in bus_storage) - sum(pd for pd in values(bus_pd)) - sum(gs for gs in values(bus_gs))*1.0^2)
    # omit reactive constraint
end

""
function constraint_power_balance_shunt_ne(pm::AbstractDCPModel, n::Int, c::Int, i, bus_arcs, bus_arcs_dc, bus_arcs_ne, bus_gens, bus_pd, bus_qd, bus_gs, bus_bs)
    pg   = var(pm, n, c, :pg)
    p    = var(pm, n, c, :p)
    p_ne = var(pm, n, c, :p_ne)
    p_dc = var(pm, n, c, :p_dc)

    JuMP.@constraint(pm.model, sum(p[a] for a in bus_arcs) + sum(p_ne[a] for a in bus_arcs_ne) + sum(p_dc[a_dc] for a_dc in bus_arcs_dc) == sum(pg[g] for g in bus_gens) - sum(pd for pd in values(bus_pd)) - sum(gs for gs in values(bus_gs))*1.0^2)
end

"""
Creates Ohms constraints (yt post fix indicates that Y and T values are in rectangular form)

```
p[f_idx] == -b*(t[f_bus] - t[t_bus])
```
"""
function constraint_ohms_yt_from(pm::AbstractDCPModel, n::Int, c::Int, f_bus, t_bus, f_idx, t_idx, g, b, g_fr, b_fr, tr, ti, tm)
    p_fr  = var(pm, n, c,  :p, f_idx)
    va_fr = var(pm, n, c, :va, f_bus)
    va_to = var(pm, n, c, :va, t_bus)

    JuMP.@constraint(pm.model, p_fr == -b*(va_fr - va_to))
    # omit reactive constraint
end

function constraint_ohms_yt_from_ne(pm::AbstractDCPModel, n::Int, c::Int, i, f_bus, t_bus, f_idx, t_idx, g, b, g_fr, b_fr, tr, ti, tm, vad_min, vad_max)
    p_fr  = var(pm, n, c, :p_ne, f_idx)
    va_fr = var(pm, n, c,   :va, f_bus)
    va_to = var(pm, n, c,   :va, t_bus)
    z = var(pm, n, c, :branch_ne, i)

    JuMP.@constraint(pm.model, p_fr <= -b*(va_fr - va_to + vad_max*(1-z)) )
    JuMP.@constraint(pm.model, p_fr >= -b*(va_fr - va_to + vad_min*(1-z)) )
end



""
function add_setpoint_bus_voltage!(sol, pm::AbstractDCPModel)
    add_setpoint_fixed!(sol, pm, "bus", "vm"; default_value = (item) -> 1)
    add_setpoint!(sol, pm, "bus", "va", :va, status_name=pm_component_status["bus"], inactive_status_value = pm_component_status_inactive["bus"])
end


""
function variable_voltage_on_off(pm::AbstractDCPModel; kwargs...)
    variable_voltage_angle(pm; kwargs...)
end

"do nothing, this model does not have complex voltage variables"
function constraint_model_voltage_on_off(pm::AbstractDCPModel; kwargs...)
end

<<<<<<< HEAD
"`-b*(t[f_bus] - t[t_bus] + vad_min*(1-branch_z[i])) <= p[f_idx] <= -b*(t[f_bus] - t[t_bus] + vad_max*(1-branch_z[i]))`"
function constraint_ohms_yt_from_on_off(pm::AbstractDCPModel, n::Int, c::Int, i, f_bus, t_bus, f_idx, t_idx, g, b, g_fr, b_fr, tr, ti, tm, vad_min, vad_max)
=======
"`-b*(t[f_bus] - t[t_bus] + vad_min*(1-z_branch[i])) <= p[f_idx] <= -b*(t[f_bus] - t[t_bus] + vad_max*(1-z_branch[i]))`"
function constraint_ohms_yt_from_on_off(pm::GenericPowerModel{T}, n::Int, c::Int, i, f_bus, t_bus, f_idx, t_idx, g, b, g_fr, b_fr, tr, ti, tm, vad_min, vad_max) where T <: AbstractDCPForm
>>>>>>> 502f21d7
    p_fr  = var(pm, n, c,  :p, f_idx)
    va_fr = var(pm, n, c, :va, f_bus)
    va_to = var(pm, n, c, :va, t_bus)
    z = var(pm, n, :z_branch, i)

    JuMP.@constraint(pm.model, p_fr <= -b*(va_fr - va_to + vad_max*(1-z)) )
    JuMP.@constraint(pm.model, p_fr >= -b*(va_fr - va_to + vad_min*(1-z)) )
end


<<<<<<< HEAD
"`angmin*branch_z[i] + vad_min*(1-branch_z[i]) <= t[f_bus] - t[t_bus] <= angmax*branch_z[i] + vad_max*(1-branch_z[i])`"
function constraint_voltage_angle_difference_on_off(pm::AbstractDCPModel, n::Int, c::Int, f_idx, angmin, angmax, vad_min, vad_max)
=======
"`angmin*z_branch[i] + vad_min*(1-z_branch[i]) <= t[f_bus] - t[t_bus] <= angmax*z_branch[i] + vad_max*(1-z_branch[i])`"
function constraint_voltage_angle_difference_on_off(pm::GenericPowerModel{T}, n::Int, c::Int, f_idx, angmin, angmax, vad_min, vad_max) where T <: AbstractDCPForm
>>>>>>> 502f21d7
    i, f_bus, t_bus = f_idx

    va_fr = var(pm, n, c, :va, f_bus)
    va_to = var(pm, n, c, :va, t_bus)
    z = var(pm, n, :z_branch, i)

    JuMP.@constraint(pm.model, va_fr - va_to <= angmax*z + vad_max*(1-z))
    JuMP.@constraint(pm.model, va_fr - va_to >= angmin*z + vad_min*(1-z))
end

"`angmin*branch_ne[i] + vad_min*(1-branch_ne[i]) <= t[f_bus] - t[t_bus] <= angmax*branch_ne[i] + vad_max*(1-branch_ne[i])`"
function constraint_voltage_angle_difference_ne(pm::AbstractDCPModel, n::Int, c::Int, f_idx, angmin, angmax, vad_min, vad_max)
    i, f_bus, t_bus = f_idx

    va_fr = var(pm, n, c, :va, f_bus)
    va_to = var(pm, n, c, :va, t_bus)
    z = var(pm, n, c, :branch_ne, i)

    JuMP.@constraint(pm.model, va_fr - va_to <= angmax*z + vad_max*(1-z))
    JuMP.@constraint(pm.model, va_fr - va_to >= angmin*z + vad_min*(1-z))
end






######## Lossless Models ########

""
function variable_active_branch_flow(pm::AbstractAPLossLessModels; nw::Int=pm.cnw, cnd::Int=pm.ccnd, bounded = true)
    if bounded
        flow_lb, flow_ub = ref_calc_branch_flow_bounds(ref(pm, nw, :branch), ref(pm, nw, :bus), cnd)
        p = var(pm, nw, cnd)[:p] = JuMP.@variable(pm.model,
            [(l,i,j) in ref(pm, nw, :arcs_from)], base_name="$(nw)_$(cnd)_p",
            lower_bound = flow_lb[l],
            upper_bound = flow_ub[l],
            start = comp_start_value(ref(pm, nw, :branch, l), "p_start", cnd)
        )
    else
        p = var(pm, nw, cnd)[:p] = JuMP.@variable(pm.model,
            [(l,i,j) in ref(pm, nw, :arcs_from)], base_name="$(nw)_$(cnd)_p",
            start = comp_start_value(ref(pm, nw, :branch, l), "p_start", cnd)
        )
    end

    for (l,branch) in ref(pm, nw, :branch)
        if haskey(branch, "pf_start")
            f_idx = (l, branch["f_bus"], branch["t_bus"])
            JuMP.set_start_value(p[f_idx], branch["pf_start"])
        end
    end

    # this explicit type erasure is necessary
    p_expr = Dict{Any,Any}( ((l,i,j), p[(l,i,j)]) for (l,i,j) in ref(pm, nw, :arcs_from) )
    p_expr = merge(p_expr, Dict( ((l,j,i), -1.0*p[(l,i,j)]) for (l,i,j) in ref(pm, nw, :arcs_from)))
    var(pm, nw, cnd)[:p] = p_expr
end

""
function variable_active_branch_flow_ne(pm::AbstractAPLossLessModels; nw::Int=pm.cnw, cnd::Int=pm.ccnd)
    var(pm, nw, cnd)[:p_ne] = JuMP.@variable(pm.model,
        [(l,i,j) in ref(pm, nw, :ne_arcs_from)], base_name="$(nw)_$(cnd)_p_ne",
        lower_bound = -ref(pm, nw, :ne_branch, l, "rate_a", cnd),
        upper_bound =  ref(pm, nw, :ne_branch, l, "rate_a", cnd),
        start = comp_start_value(ref(pm, nw, :ne_branch, l), "p_start", cnd)
    )

    # this explicit type erasure is necessary
    p_ne_expr = Dict{Any,Any}([((l,i,j), 1.0*var(pm, nw, cnd, :p_ne, (l,i,j))) for (l,i,j) in ref(pm, nw, :ne_arcs_from)])
    p_ne_expr = merge(p_ne_expr, Dict(((l,j,i), -1.0*var(pm, nw, cnd, :p_ne, (l,i,j))) for (l,i,j) in ref(pm, nw, :ne_arcs_from)))
    var(pm, nw, cnd)[:p_ne] = p_ne_expr
end

""
function constraint_network_power_balance(pm::AbstractAPLossLessModels, n::Int, c::Int, i, comp_gen_ids, comp_pd, comp_qd, comp_gs, comp_bs, comp_branch_g, comp_branch_b)
    pg = var(pm, n, c, :pg)

    JuMP.@constraint(pm.model, sum(pg[g] for g in comp_gen_ids) == sum(pd for (i,pd) in values(comp_pd)) + sum(gs*1.0^2 for (i,gs) in values(comp_gs)))
    # omit reactive constraint
end

"nothing to do, this model is symetric"
function constraint_thermal_limit_to(pm::AbstractAPLossLessModels, n::Int, c::Int, t_idx, rate_a)
    # NOTE correct?
    l,i,j = t_idx
    p_fr = var(pm, n, c, :p, (l,j,i))
    con(pm, n, c, :sm_to)[l] = JuMP.UpperBoundRef(p_fr)
end

"nothing to do, this model is symetric"
function constraint_ohms_yt_to_on_off(pm::AbstractAPLossLessModels, n::Int, c::Int, i, f_bus, t_bus, f_idx, t_idx, g, b, g_to, b_to, tr, ti, tm, vad_min, vad_max)
end

"nothing to do, this model is symetric"
function constraint_thermal_limit_to_on_off(pm::AbstractAPLossLessModels, n::Int, c::Int, i, t_idx, rate_a)
end

"nothing to do, this model is symetric"
function constraint_thermal_limit_to_ne(pm::AbstractAPLossLessModels, n::Int, c::Int, i, t_idx, rate_a)
end

"nothing to do, this model is symetric"
function constraint_ohms_yt_to(pm::AbstractAPLossLessModels, n::Int, c::Int, f_bus, t_bus, f_idx, t_idx, g, b, g_to, b_to, tr, ti, tm)
end

"nothing to do, this model is symetric"
function constraint_ohms_yt_to_ne(pm::AbstractAPLossLessModels, n::Int, c::Int, i, f_bus, t_bus, f_idx, t_idx, g, b, g_to, b_to, tr, ti, tm, vad_min, vad_max)
end

""
function constraint_storage_on_off(pm::AbstractAPLossLessModels, n::Int, i, pmin, pmax, qmin, qmax, charge_ub, discharge_ub)
    z_storage = var(pm, n, :z_storage, i)
    ps = var(pm, n, pm.ccnd, :ps, i)
    sc = var(pm, n, :sc, i)
    sd = var(pm, n, :sd, i)

    JuMP.@constraint(pm.model, ps <= z_storage*pmax)
    JuMP.@constraint(pm.model, ps >= z_storage*pmin)
    JuMP.@constraint(pm.model, sc <= z_storage*charge_ub)
    JuMP.@constraint(pm.model, sd <= z_storage*discharge_ub)
end

""
function constraint_storage_loss(pm::AbstractAPLossLessModels, n::Int, i, bus, r, x, standby_loss)
    ps = var(pm, n, pm.ccnd, :ps, i)
    sc = var(pm, n, :sc, i)
    sd = var(pm, n, :sd, i)
    JuMP.@constraint(pm.model, ps == sc - sd)
end








######## Network Flow Approximation ########


"nothing to do, no voltage angle variables"
function variable_voltage(pm::AbstractNFAModel; kwargs...)
end

"nothing to do, no voltage angle variables"
function constraint_theta_ref(pm::AbstractNFAModel, n::Int, c::Int, i::Int)
end

"nothing to do, no voltage angle variables"
function constraint_voltage_angle_difference(pm::AbstractNFAModel, n::Int, c::Int, f_idx, angmin, angmax)
end

"nothing to do, no voltage angle variables"
function constraint_ohms_yt_from(pm::AbstractNFAModel, n::Int, c::Int, f_bus, t_bus, f_idx, t_idx, g, b, g_fr, b_fr, tr, ti, tm)
end





######## DC with Line Losses ########

"""
Creates Ohms constraints (yt post fix indicates that Y and T values are in rectangular form)
"""
function constraint_ohms_yt_to(pm::AbstractDCPLLModel, n::Int, c::Int, f_bus, t_bus, f_idx, t_idx, g, b, g_to, b_to, tr, ti, tm)
    p_fr  = var(pm, n, c,  :p, f_idx)
    p_to  = var(pm, n, c,  :p, t_idx)
    va_fr = var(pm, n, c, :va, f_bus)
    va_to = var(pm, n, c, :va, t_bus)

    r = g/(g^2 + b^2)
    JuMP.@constraint(pm.model, p_fr + p_to >= r*(p_fr^2))
end

""
function constraint_ohms_yt_to_on_off(pm::AbstractDCPLLModel, n::Int, c::Int, i, f_bus, t_bus, f_idx, t_idx, g, b, g_to, b_to, tr, ti, tm, vad_min, vad_max)
    p_fr  = var(pm, n, c,  :p, f_idx)
    p_to  = var(pm, n, c,  :p, t_idx)
    va_fr = var(pm, n, c, :va, f_bus)
    va_to = var(pm, n, c, :va, t_bus)
    z = var(pm, n, :z_branch, i)

    r = g/(g^2 + b^2)
    t_m = max(abs(vad_min),abs(vad_max))
    JuMP.@constraint(pm.model, p_fr + p_to >= r*( (-b*(va_fr - va_to))^2 - (-b*(t_m))^2*(1-z) ) )
    JuMP.@constraint(pm.model, p_fr + p_to >= 0)
end

""
function constraint_ohms_yt_to_ne(pm::AbstractDCPLLModel, n::Int, c::Int, i, f_bus, t_bus, f_idx, t_idx, g, b, g_to, b_to, tr, ti, tm, vad_min, vad_max)
    p_fr = var(pm, n, c, :p_ne, f_idx)
    p_to = var(pm, n, c, :p_ne, t_idx)
    va_fr = var(pm, n, c, :va, f_bus)
    va_to = var(pm, n, c, :va, t_bus)
    z = var(pm, n, c, :branch_ne, i)

    r = g/(g^2 + b^2)
    t_m = max(abs(vad_min),abs(vad_max))
    JuMP.@constraint(pm.model, p_fr + p_to >= r*( (-b*(va_fr - va_to))^2 - (-b*(t_m))^2*(1-z) ) )
    JuMP.@constraint(pm.model, p_fr + p_to >= 0)
end<|MERGE_RESOLUTION|>--- conflicted
+++ resolved
@@ -101,13 +101,8 @@
 function constraint_model_voltage_on_off(pm::AbstractDCPModel; kwargs...)
 end
 
-<<<<<<< HEAD
-"`-b*(t[f_bus] - t[t_bus] + vad_min*(1-branch_z[i])) <= p[f_idx] <= -b*(t[f_bus] - t[t_bus] + vad_max*(1-branch_z[i]))`"
+"`-b*(t[f_bus] - t[t_bus] + vad_min*(1-z_branch[i])) <= p[f_idx] <= -b*(t[f_bus] - t[t_bus] + vad_max*(1-z_branch[i]))`"
 function constraint_ohms_yt_from_on_off(pm::AbstractDCPModel, n::Int, c::Int, i, f_bus, t_bus, f_idx, t_idx, g, b, g_fr, b_fr, tr, ti, tm, vad_min, vad_max)
-=======
-"`-b*(t[f_bus] - t[t_bus] + vad_min*(1-z_branch[i])) <= p[f_idx] <= -b*(t[f_bus] - t[t_bus] + vad_max*(1-z_branch[i]))`"
-function constraint_ohms_yt_from_on_off(pm::GenericPowerModel{T}, n::Int, c::Int, i, f_bus, t_bus, f_idx, t_idx, g, b, g_fr, b_fr, tr, ti, tm, vad_min, vad_max) where T <: AbstractDCPForm
->>>>>>> 502f21d7
     p_fr  = var(pm, n, c,  :p, f_idx)
     va_fr = var(pm, n, c, :va, f_bus)
     va_to = var(pm, n, c, :va, t_bus)
@@ -118,13 +113,8 @@
 end
 
 
-<<<<<<< HEAD
-"`angmin*branch_z[i] + vad_min*(1-branch_z[i]) <= t[f_bus] - t[t_bus] <= angmax*branch_z[i] + vad_max*(1-branch_z[i])`"
+"`angmin*z_branch[i] + vad_min*(1-z_branch[i]) <= t[f_bus] - t[t_bus] <= angmax*z_branch[i] + vad_max*(1-z_branch[i])`"
 function constraint_voltage_angle_difference_on_off(pm::AbstractDCPModel, n::Int, c::Int, f_idx, angmin, angmax, vad_min, vad_max)
-=======
-"`angmin*z_branch[i] + vad_min*(1-z_branch[i]) <= t[f_bus] - t[t_bus] <= angmax*z_branch[i] + vad_max*(1-z_branch[i])`"
-function constraint_voltage_angle_difference_on_off(pm::GenericPowerModel{T}, n::Int, c::Int, f_idx, angmin, angmax, vad_min, vad_max) where T <: AbstractDCPForm
->>>>>>> 502f21d7
     i, f_bus, t_bus = f_idx
 
     va_fr = var(pm, n, c, :va, f_bus)
