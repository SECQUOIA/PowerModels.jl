### the LPAC approximation

""
function variable_voltage(pm::AbstractLPACModel; kwargs...)
    variable_voltage_angle(pm; kwargs...)
    variable_voltage_magnitude(pm; kwargs...)
    variable_cosine(pm; kwargs...)
end

""
function variable_voltage_magnitude(pm::AbstractLPACModel; nw::Int=pm.cnw, cnd::Int=pm.ccnd, bounded = true)
    if bounded
        var(pm, nw, cnd)[:phi] = JuMP.@variable(pm.model,
            [i in ids(pm, nw, :bus)], base_name="$(nw)_$(cnd)_phi",
            lower_bound = ref(pm, nw, :bus, i, "vmin", cnd) - 1.0,
            upper_bound = ref(pm, nw, :bus, i, "vmax", cnd) - 1.0,
            start = comp_start_value(ref(pm, nw, :bus, i), "phi_start", cnd)
        )
    else
<<<<<<< HEAD
        var(pm, nw, cnd)[:phi] = JuMP.@variable(pm.model,
            [i in ids(pm, nw, :bus)], base_name="$(nw)_$(cnd)_phi",
            start = getval(ref(pm, nw, :bus, i), "phi_start", cnd)
=======
        var(pm, nw, cnd)[:vm] = JuMP.@variable(pm.model,
            [i in ids(pm, nw, :bus)], base_name="$(nw)_$(cnd)_vm",
            lower_bound = -1.0,
            start = comp_start_value(ref(pm, nw, :bus, i), "phi_start", cnd)
>>>>>>> cc9f06e6
        )
    end
end

""
<<<<<<< HEAD
function constraint_voltage(pm::AbstractLPACModel, n::Int, c::Int)
=======
function constraint_model_voltage(pm::GenericPowerModel{T}, n::Int, c::Int) where T <: AbstractLPACForm
    _check_missing_keys(var(pm, n, c), [:va,:cs], T)

>>>>>>> cc9f06e6
    t = var(pm, n, c, :va)
    cs = var(pm, n, c, :cs)

    for (bp, buspair) in ref(pm, n, :buspairs)
        i,j = bp
        vad_max = max(abs(buspair["angmin"]), abs(buspair["angmax"]))
        JuMP.@constraint(pm.model, cs[bp] <= 1 - (1-cos(vad_max))/vad_max^2*(t[i] - t[j])^2)
   end
end


""
<<<<<<< HEAD
function constraint_kcl_shunt(pm::AbstractLPACCModel, n::Int, c::Int, i, bus_arcs, bus_arcs_dc, bus_gens, bus_pd, bus_qd, bus_gs, bus_bs)
=======
function constraint_power_balance_shunt(pm::GenericPowerModel{T}, n::Int, c::Int, i, bus_arcs, bus_arcs_dc, bus_gens, bus_pd, bus_qd, bus_gs, bus_bs) where T <: AbstractLPACForm
>>>>>>> cc9f06e6
    phi  = var(pm, n, c, :phi, i)
    pg   = var(pm, n, c, :pg)
    qg   = var(pm, n, c, :qg)
    p    = var(pm, n, c, :p)
    q    = var(pm, n, c, :q)
    p_dc = var(pm, n, c, :p_dc)
    q_dc = var(pm, n, c, :q_dc)

    JuMP.@constraint(pm.model, sum(p[a] for a in bus_arcs) + sum(p_dc[a_dc] for a_dc in bus_arcs_dc) == sum(pg[g] for g in bus_gens) - sum(pd for pd in values(bus_pd)) - sum(gs for gs in values(bus_gs))*(1.0 + 2*phi))
    JuMP.@constraint(pm.model, sum(q[a] for a in bus_arcs) + sum(q_dc[a_dc] for a_dc in bus_arcs_dc) == sum(qg[g] for g in bus_gens) - sum(qd for qd in values(bus_qd)) + sum(bs for bs in values(bus_bs))*(1.0 + 2*phi))
end


""
function constraint_ohms_yt_from(pm::AbstractLPACCModel, n::Int, c::Int, f_bus, t_bus, f_idx, t_idx, g, b, g_fr, b_fr, tr, ti, tm)
    p_fr   = var(pm, n, c, :p, f_idx)
    q_fr   = var(pm, n, c, :q, f_idx)
    phi_fr = var(pm, n, c, :phi, f_bus)
    phi_to = var(pm, n, c, :phi, t_bus)
    va_fr  = var(pm, n, c, :va, f_bus)
    va_to  = var(pm, n, c, :va, t_bus)
    cs     = var(pm, n, c, :cs, (f_bus, t_bus))

    JuMP.@constraint(pm.model, p_fr ==  (g+g_fr)/tm^2*(1.0 + 2*phi_fr) + (-g*tr+b*ti)/tm^2*(cs + phi_fr + phi_to) + (-b*tr-g*ti)/tm^2*(va_fr-va_to) )
    JuMP.@constraint(pm.model, q_fr == -(b+b_fr)/tm^2*(1.0 + 2*phi_fr) - (-b*tr-g*ti)/tm^2*(cs + phi_fr + phi_to) + (-g*tr+b*ti)/tm^2*(va_fr-va_to) )
end

""
function constraint_ohms_yt_to(pm::AbstractLPACCModel, n::Int, c::Int, f_bus, t_bus, f_idx, t_idx, g, b, g_to, b_to, tr, ti, tm)
    p_to   = var(pm, n, c, :p, t_idx)
    q_to   = var(pm, n, c, :q, t_idx)
    phi_fr = var(pm, n, c, :phi, f_bus)
    phi_to = var(pm, n, c, :phi, t_bus)
    va_fr  = var(pm, n, c, :va, f_bus)
    va_to  = var(pm, n, c, :va, t_bus)
    cs     = var(pm, n, c, :cs, (f_bus, t_bus))

    JuMP.@constraint(pm.model, p_to ==  (g+g_to)*(1.0 + 2*phi_to) + (-g*tr-b*ti)/tm^2*(cs + phi_fr + phi_to) + (-b*tr+g*ti)/tm^2*-(va_fr-va_to) )
    JuMP.@constraint(pm.model, q_to == -(b+b_to)*(1.0 + 2*phi_to) - (-b*tr+g*ti)/tm^2*(cs + phi_fr + phi_to) + (-g*tr-b*ti)/tm^2*-(va_fr-va_to) )
end


""
<<<<<<< HEAD
function add_bus_voltage_setpoint(sol, pm::AbstractLPACModel)
    add_setpoint(sol, pm, "bus", "vm", :phi; scale = (x,item,cnd) -> 1.0+x)
    add_setpoint(sol, pm, "bus", "va", :va)
=======
function add_setpoint_bus_voltage!(sol, pm::GenericPowerModel{T}) where T <: AbstractLPACForm
    add_setpoint!(sol, pm, "bus", "vm", :phi, status_name="bus_type", inactive_status_value = 4, scale = (x,item,cnd) -> 1.0+x)
    add_setpoint!(sol, pm, "bus", "va", :va, status_name="bus_type", inactive_status_value = 4)
>>>>>>> cc9f06e6
end
<|MERGE_RESOLUTION|>--- conflicted
+++ resolved
@@ -17,28 +17,17 @@
             start = comp_start_value(ref(pm, nw, :bus, i), "phi_start", cnd)
         )
     else
-<<<<<<< HEAD
         var(pm, nw, cnd)[:phi] = JuMP.@variable(pm.model,
             [i in ids(pm, nw, :bus)], base_name="$(nw)_$(cnd)_phi",
-            start = getval(ref(pm, nw, :bus, i), "phi_start", cnd)
-=======
-        var(pm, nw, cnd)[:vm] = JuMP.@variable(pm.model,
-            [i in ids(pm, nw, :bus)], base_name="$(nw)_$(cnd)_vm",
-            lower_bound = -1.0,
             start = comp_start_value(ref(pm, nw, :bus, i), "phi_start", cnd)
->>>>>>> cc9f06e6
         )
     end
 end
 
 ""
-<<<<<<< HEAD
-function constraint_voltage(pm::AbstractLPACModel, n::Int, c::Int)
-=======
-function constraint_model_voltage(pm::GenericPowerModel{T}, n::Int, c::Int) where T <: AbstractLPACForm
-    _check_missing_keys(var(pm, n, c), [:va,:cs], T)
+function constraint_model_voltage(pm::AbstractLPACModel, n::Int, c::Int)
+    _check_missing_keys(var(pm, n, c), [:va,:cs], typeof(pm))
 
->>>>>>> cc9f06e6
     t = var(pm, n, c, :va)
     cs = var(pm, n, c, :cs)
 
@@ -51,11 +40,7 @@
 
 
 ""
-<<<<<<< HEAD
-function constraint_kcl_shunt(pm::AbstractLPACCModel, n::Int, c::Int, i, bus_arcs, bus_arcs_dc, bus_gens, bus_pd, bus_qd, bus_gs, bus_bs)
-=======
-function constraint_power_balance_shunt(pm::GenericPowerModel{T}, n::Int, c::Int, i, bus_arcs, bus_arcs_dc, bus_gens, bus_pd, bus_qd, bus_gs, bus_bs) where T <: AbstractLPACForm
->>>>>>> cc9f06e6
+function constraint_power_balance_shunt(pm::AbstractLPACCModel, n::Int, c::Int, i, bus_arcs, bus_arcs_dc, bus_gens, bus_pd, bus_qd, bus_gs, bus_bs)
     phi  = var(pm, n, c, :phi, i)
     pg   = var(pm, n, c, :pg)
     qg   = var(pm, n, c, :qg)
@@ -99,13 +84,7 @@
 
 
 ""
-<<<<<<< HEAD
-function add_bus_voltage_setpoint(sol, pm::AbstractLPACModel)
-    add_setpoint(sol, pm, "bus", "vm", :phi; scale = (x,item,cnd) -> 1.0+x)
-    add_setpoint(sol, pm, "bus", "va", :va)
-=======
-function add_setpoint_bus_voltage!(sol, pm::GenericPowerModel{T}) where T <: AbstractLPACForm
+function add_setpoint_bus_voltage!(sol, pm::AbstractLPACModel)
     add_setpoint!(sol, pm, "bus", "vm", :phi, status_name="bus_type", inactive_status_value = 4, scale = (x,item,cnd) -> 1.0+x)
     add_setpoint!(sol, pm, "bus", "va", :va, status_name="bus_type", inactive_status_value = 4)
->>>>>>> cc9f06e6
 end
